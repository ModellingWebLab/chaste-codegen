#
# Chaste codegen setuptools script
#
import os

from setuptools import find_packages, setup


# Load text for description
with open('README.md') as f:
    readme = f.read()

# Load version number
with open(os.path.join('chaste_codegen', 'version.txt'), 'r') as f:
    version = f.read()

# Go!
setup(
    # Module name (lowercase)
    name='chaste_codegen',

    version=version,
    description='Code generation for cardiac Chaste',
    long_description=readme,
    long_description_content_type="text/markdown",
    author='Maurice Hendrix, Michael Clerx, Jonathan Cooper',
    author_email='Maurice.Hendrix@nottingham.ac.uk',
    maintainer='Maurice Hendrix',
    maintainer_email='Maurice.Hendrix@nottingham.ac.uk',
    url='https://github.com/ModellingWebLab/chaste-codegen',
    classifiers=[
        "Programming Language :: Python :: 3",
        "License :: OSI Approved :: BSD License",
        "Operating System :: OS Independent",
    ],

    # Packages to include
    packages=find_packages(
        include=('chaste_codegen', 'chaste_codegen.*')),

    # Include non-python files (via MANIFEST.in)
    include_package_data=True,

    # Required Python version
    python_requires='>=3.5',

    # List of dependencies
    install_requires=[
        'decorator>=4.4.2, <5',
        'importlib-metadata>=1.7, <2',
        'isodate>=0.6.0, <1',
        'lxml>=4.6.3, <5',
        'MarkupSafe>=1.1.1, <2',
        'mpmath>=1.1.0, <2',
        'networkx>=2.4, <3',
        'packaging>=20.4, <21',
        'Pint>=0.9, <1',
        'pyparsing>=2.4.7, <3',
        'rdflib>=5.0.0, <6',
        'six>=1.15.0, <2',
        'sympy>=1.6.1, <2',
        'zipp>=1.2.0, <2',
<<<<<<< HEAD
        'cellmlmanip>=0.3.0, <0.4',
        'Jinja2>=2.11.2, <3',
=======
        'cellmlmanip>=0.2.3, <0.3',
        'Jinja2>=2.11.3, <3',
>>>>>>> df363a49
    ],
    extras_require={
        'docs': [
            'sphinx>=3.0',
            'sphinx-automodapi>=0.12',
        ],
        'test': [
            'pytest-cov>=2.10',     # For coverage checking
            'pytest>=4.6',          # For unit tests
            'flake8>=3',            # For code style checking
            'isort',
            'mock>=3.0.5',         # For mocking command line args etc.
            'codecov>=2.1.3',
        ],
    },
    entry_points={
        'console_scripts': [
            'chaste_codegen='
            'chaste_codegen._command_line_script:chaste_codegen',
        ],
    },
)<|MERGE_RESOLUTION|>--- conflicted
+++ resolved
@@ -60,13 +60,10 @@
         'six>=1.15.0, <2',
         'sympy>=1.6.1, <2',
         'zipp>=1.2.0, <2',
-<<<<<<< HEAD
         'cellmlmanip>=0.3.0, <0.4',
-        'Jinja2>=2.11.2, <3',
-=======
+        'Jinja2>=2.11.3, <3',
         'cellmlmanip>=0.2.3, <0.3',
         'Jinja2>=2.11.3, <3',
->>>>>>> df363a49
     ],
     extras_require={
         'docs': [
