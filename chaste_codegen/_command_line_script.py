--- conflicted
+++ resolved
@@ -1,102 +1,96 @@
-######################################################################
-#                    For running as an executable                    #
-######################################################################
-import argparse
-import os
-from collections import OrderedDict
-
-import cellmlmanip
-
-import chaste_codegen as cg
-from chaste_codegen._script_utils import write_file
-
-
-def chaste_codegen():
-    # Link names to classes for converting code
-    translators = OrderedDict([('Chaste', cg.NormalChasteModel),
-                               ('ChasteOpt', cg.OptChasteModel),
-                              ('CVODE', cg.CvodeChasteModel),
-                              ('BackwardsEuler', cg.BackwardEulerModel),
-                              ('CVODEWithDataClamp', cg.CvodeWithDataClampModel),
-                              ('BackwardsEuler', cg.BackwardEulerModel),
-                              ('RushLarsen', cg.RushLarsenModel),
-                              ('RushLarsenOpt', cg.RushLarsenOptModel),
-                              ('GeneralisedRushLarsen1', cg.GeneralisedRushLarsenFirstOrderModel),
-                              ('GeneralisedRushLarsen1Opt', cg.GeneralisedRushLarsenFirstOrderModelOpt),
-                              ('GeneralisedRushLarsen2', cg.GeneralisedRushLarsenSecondOrderModel),
-                              ('GeneralisedRushLarsen2Opt', cg.GeneralisedRushLarsenSecondOrderModelOpt)])
-
-    # Store extensions we can use and how to use them, based on extension of given outfile
-    extension_lookup = {'.cellml': ['.hpp', '.cpp'], '': ['.hpp', '.cpp'], '.cpp': ['.hpp', '.cpp'],
-                        '.hpp': ['.hpp', '.cpp'], '.c': ['.h', '.c'], '.h': ['.h', '.c']}
-
-    # add options for command line interface
-    parser = argparse.ArgumentParser(description='Chaste code generation for cellml.')
-    parser.add_argument('--version', action='version',
-                        version='%(prog)s {version}'.format(version=cg.__version__))
-    parser.add_argument('cellml_file', metavar='cellml_file', help='The cellml file or URI to convert to chaste code')
-    parser.add_argument('-t', '--translate-type', choices=list(translators.keys()),
-                        default='Chaste', metavar='TYPE', dest='translator_class',
-                        help='the type of code to output [default: Chaste].  '
-                        'Choices: ' + str(list(translators.keys())))
-    parser.add_argument('-o', dest='outfile', metavar='OUTFILE', default=None,
-                        help='write program code to OUTFILE '
-                             '[default action is to use the input filename with a different extension] '
-                             'NOTE: expects provided OUTFILE to have an extension relevant to code being generated '
-                             '(e.g. for CHASTE/C++ code: .cpp, .c, .hpp, or .h)')
-
-    group = parser.add_argument_group('Transformations', 'These options control which transformations '
-                                      '(typically optimisations) are applied in the generated code')
-    group.add_argument('-j', '--use-analytic-jacobian', dest='use_analytic_jacobian', default=False,
-                       action='store_true', help='use a symbolic Jacobian calculated by SymPy '
-                       '(-j can only be used in combination with -t CVODE)')
-
-    group = parser.add_argument_group('Generated code options')
-    group.add_argument('-c', '--class-name', default=None, dest='class_name',
-                       help='explicitly set the name of the generated class')
-
-    group = parser.add_argument_group('Chaste options', description='Options specific to Chaste code output')
-    group.add_argument('-y', '--dll', '--dynamically-loadable', dest='dynamically_loadable',
-                       action='store_true', default=False,
-                       help='add code to allow the model to be compiled to a shared library and dynamically loaded ')
-<<<<<<< HEAD
-    group.add_argument('-m', '--use-modifiers', dest='use_modifiers',
-                       action='store_true', default=False,
-                       help='[experimental] add modifier functions for certain metadata-annotated variables '
-                       'for use in sensitivity analysis (only works if -t Chaste is used)')
-    group.add_argument('--expose-annotated-variables', dest='expose_annotated_variables',
-                       action='store_true', default=False,
-                       help='expose all oxmeta-annotated variables for access via the GetAnyVariable functionality')
-=======
->>>>>>> c129bab7
-
-    # process options
-    args = parser.parse_args()
-    # Check option combinations
-    if args.use_analytic_jacobian and not args.translator_class == 'CVODE':
-        parser.error('-j can only be used in combination with -t CVODE')
-
-    model = cellmlmanip.load_model(args.cellml_file)
-    outfile = args.outfile if args.outfile is not None else os.path.basename(args.cellml_file)
-    outfile_path = os.path.dirname(outfile)
-    model_file_base_parts = os.path.splitext(os.path.basename(args.cellml_file))
-    out_file_base_parts = os.path.splitext(os.path.basename(outfile))
-    model_name_from_file = model_file_base_parts[0]
-    outfile_base = out_file_base_parts[0]
-    outfile_extension = out_file_base_parts[1] if len(out_file_base_parts) > 1 else ''
-
-    if args.class_name is None:
-        args.class_name = ('Dynamic' if args.dynamically_loadable else 'Cell') + model_name_from_file + 'FromCellML'
-
-    ext = extension_lookup[outfile_extension]
-    # generate code Based on parameters a different class of translator may be used
-    chaste_model = translators[args.translator_class](model, outfile_base, header_ext=ext[0], **vars(args))
-    chaste_model.generate_chaste_code()
-
-    # Write generated files
-    hpp_gen_file_path = \
-        os.path.join(outfile_path, outfile_base + ext[0])
-    cpp_gen_file_path = \
-        os.path.join(outfile_path, outfile_base + ext[1])
-    write_file(hpp_gen_file_path, chaste_model.generated_hpp)
-    write_file(cpp_gen_file_path, chaste_model.generated_cpp)
+######################################################################
+#                    For running as an executable                    #
+######################################################################
+import argparse
+import os
+from collections import OrderedDict
+
+import cellmlmanip
+
+import chaste_codegen as cg
+from chaste_codegen._script_utils import write_file
+
+
+def chaste_codegen():
+    # Link names to classes for converting code
+    translators = OrderedDict([('Chaste', cg.NormalChasteModel),
+                               ('ChasteOpt', cg.OptChasteModel),
+                              ('CVODE', cg.CvodeChasteModel),
+                              ('BackwardsEuler', cg.BackwardEulerModel),
+                              ('CVODEWithDataClamp', cg.CvodeWithDataClampModel),
+                              ('BackwardsEuler', cg.BackwardEulerModel),
+                              ('RushLarsen', cg.RushLarsenModel),
+                              ('RushLarsenOpt', cg.RushLarsenOptModel),
+                              ('GeneralisedRushLarsen1', cg.GeneralisedRushLarsenFirstOrderModel),
+                              ('GeneralisedRushLarsen1Opt', cg.GeneralisedRushLarsenFirstOrderModelOpt),
+                              ('GeneralisedRushLarsen2', cg.GeneralisedRushLarsenSecondOrderModel),
+                              ('GeneralisedRushLarsen2Opt', cg.GeneralisedRushLarsenSecondOrderModelOpt)])
+
+    # Store extensions we can use and how to use them, based on extension of given outfile
+    extension_lookup = {'.cellml': ['.hpp', '.cpp'], '': ['.hpp', '.cpp'], '.cpp': ['.hpp', '.cpp'],
+                        '.hpp': ['.hpp', '.cpp'], '.c': ['.h', '.c'], '.h': ['.h', '.c']}
+
+    # add options for command line interface
+    parser = argparse.ArgumentParser(description='Chaste code generation for cellml.')
+    parser.add_argument('--version', action='version',
+                        version='%(prog)s {version}'.format(version=cg.__version__))
+    parser.add_argument('cellml_file', metavar='cellml_file', help='The cellml file or URI to convert to chaste code')
+    parser.add_argument('-t', '--translate-type', choices=list(translators.keys()),
+                        default='Chaste', metavar='TYPE', dest='translator_class',
+                        help='the type of code to output [default: Chaste].  '
+                        'Choices: ' + str(list(translators.keys())))
+    parser.add_argument('-o', dest='outfile', metavar='OUTFILE', default=None,
+                        help='write program code to OUTFILE '
+                             '[default action is to use the input filename with a different extension] '
+                             'NOTE: expects provided OUTFILE to have an extension relevant to code being generated '
+                             '(e.g. for CHASTE/C++ code: .cpp, .c, .hpp, or .h)')
+
+    group = parser.add_argument_group('Transformations', 'These options control which transformations '
+                                      '(typically optimisations) are applied in the generated code')
+    group.add_argument('-j', '--use-analytic-jacobian', dest='use_analytic_jacobian', default=False,
+                       action='store_true', help='use a symbolic Jacobian calculated by SymPy '
+                       '(-j can only be used in combination with -t CVODE)')
+
+    group = parser.add_argument_group('Generated code options')
+    group.add_argument('-c', '--class-name', default=None, dest='class_name',
+                       help='explicitly set the name of the generated class')
+
+    group = parser.add_argument_group('Chaste options', description='Options specific to Chaste code output')
+    group.add_argument('-y', '--dll', '--dynamically-loadable', dest='dynamically_loadable',
+                       action='store_true', default=False,
+                       help='add code to allow the model to be compiled to a shared library and dynamically loaded ')
+    group.add_argument('-m', '--use-modifiers', dest='use_modifiers',
+                       action='store_true', default=False,
+                       help='[experimental] add modifier functions for certain metadata-annotated variables '
+                       'for use in sensitivity analysis (only works if -t Chaste is used)')
+
+    # process options
+    args = parser.parse_args()
+    # Check option combinations
+    if args.use_analytic_jacobian and not args.translator_class == 'CVODE':
+        parser.error('-j can only be used in combination with -t CVODE')
+
+    model = cellmlmanip.load_model(args.cellml_file)
+    outfile = args.outfile if args.outfile is not None else os.path.basename(args.cellml_file)
+    outfile_path = os.path.dirname(outfile)
+    model_file_base_parts = os.path.splitext(os.path.basename(args.cellml_file))
+    out_file_base_parts = os.path.splitext(os.path.basename(outfile))
+    model_name_from_file = model_file_base_parts[0]
+    outfile_base = out_file_base_parts[0]
+    outfile_extension = out_file_base_parts[1] if len(out_file_base_parts) > 1 else ''
+
+    if args.class_name is None:
+        args.class_name = ('Dynamic' if args.dynamically_loadable else 'Cell') + model_name_from_file + 'FromCellML'
+
+    ext = extension_lookup[outfile_extension]
+    # generate code Based on parameters a different class of translator may be used
+    chaste_model = translators[args.translator_class](model, outfile_base, header_ext=ext[0], **vars(args))
+    chaste_model.generate_chaste_code()
+
+    # Write generated files
+    hpp_gen_file_path = \
+        os.path.join(outfile_path, outfile_base + ext[0])
+    cpp_gen_file_path = \
+        os.path.join(outfile_path, outfile_base + ext[1])
+    write_file(hpp_gen_file_path, chaste_model.generated_hpp)
+    write_file(cpp_gen_file_path, chaste_model.generated_cpp)