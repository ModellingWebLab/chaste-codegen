import logging
import sympy as sp
import chaste_codegen as cg
from cellmlmanip.model import DataDirectionFlow
from cellmlmanip.units import UnitStore
from pint import DimensionalityError
from collections import OrderedDict
from sympy.codegen.rewriting import optims_c99, optimize, ReplaceOptim, Wild, log
from sympy.codegen.cfunctions import log10


class ChasteModel(object):
    """ Holds information about a cellml model for which chaste code is to be generated.

    It also holds relevant formatted equations and derivatives.
    Please Note: this calass cannot generate chaste code directly, instead use a subclass of the model type
    """
    # TODO: implement and check options see https://chaste.cs.ox.ac.uk/trac/wiki/ChasteGuides/CodeGenerationFromCellML
    # TODO: Model types Opt (lookup tables todo), BE

    _MEMBRANE_VOLTAGE_INDEX = 0  # default index for voltage in state vector
    _CYTOSOLIC_CALCIUM_CONCENTRATION_INDEX = 1  # default index for cytosolic calcium concentration in state vector
    _OXMETA = 'https://chaste.comlab.ox.ac.uk/cellml/ns/oxford-metadata#'  # oxford metadata uri prefix
    _PYCMLMETA = 'https://chaste.comlab.ox.ac.uk/cellml/ns/pycml#'  # pycml metadata uri

    _HEARTCONFIG_GETCAPACITANCE = 'HeartConfig::Instance()->GetCapacitance'  # call to get capacitance in Chaste
    # Definitions of units required in the model. These will be added at the start so we can be sure they are defined
    _UNIT_DEFINITIONS = {'uA_per_cm2': 'ampere / 1e6 / (meter * 1e-2)**2',
                         'uA_per_uF': 'ampere / 1e6 / (farad * 1e-6)',
                         'uA': 'ampere / 1e6',
                         'uF': 'farad / 1e6',
                         'uF_per_mm2': 'farad / 1e6 / (meter * 1e-3)**2',
                         'millisecond': 'second / 1e3',
                         'millimolar': 'mole / 1e3 / litre',
                         'millivolt': 'volt / 1e3'}
    # _STIM_UNITS encodes units that are possible units to try and convert to.
    # Indexed by metadata tag then by unit.
    # For membrane_stimulus_current also encodes whether to use model capacitance and/or _HEARTCONFIG_GETCAPACITANCE
    _STIM_UNITS = {'membrane_stimulus_current':
                   [{'units': 'uA_per_cm2', 'use_capacitance': False, 'use_heartconfig_capacitance': False},
                    {'units': 'uA', 'use_capacitance': True, 'use_heartconfig_capacitance': True},
                    {'units': 'uA_per_uF', 'use_capacitance': False, 'use_heartconfig_capacitance': True}],
                   'membrane_stimulus_current_period': [{'units': 'millisecond'}],
                   'membrane_stimulus_current_duration': [{'units': 'millisecond'}],
                   'membrane_stimulus_current_amplitude': [{'units': 'uA_per_cm2'},
                                                           {'units': 'uA_per_uF'},
                                                           {'units': 'uA'}],
                   'membrane_stimulus_current_offset': [{'units': 'millisecond'}],
                   'membrane_stimulus_current_end': [{'units': 'millisecond'}],
                   'membrane_capacitance': [{'units': 'uF'}, {'units': 'uF_per_mm2'}]}

    # Indicates error checks that should be carried out as assert <condition>, <message>
    # before conversion rules can be applied. There should be one for every conversion rule
    # using same indexing (see below).
    _STIM_CONVERSION_RULES_ERR_CHECK = \
        {'membrane_stimulus_current_amplitude':
            {'uA':
                {'condition': lambda self: self._membrane_capacitance is not None,
                 'message': 'Membrane capacitance is required to be able to apply conversion to stimulus current!'},
             'uA_per_uF':
                {'condition': lambda self: True,
                 'message': ''}}
         }
    # Encodes conversion rules for membrane stimulus as lambda functions
    # The dict is indexed first by metadata tag then by unit (dimensionally equivalent to) the current unit
    _STIM_CONVERSION_RULES = \
        {'membrane_stimulus_current_amplitude':
            {'uA':
                lambda self,
                current_units,
                factor, eq:
                (self._units.get_unit(self._STIM_UNITS['membrane_stimulus_current_amplitude'][0]['units']),
                 factor / self._membrane_capacitance_factor,
                 sp.Eq(eq.lhs,
                       eq.rhs / self._membrane_capacitance.lhs *
                       sp.Function(self._HEARTCONFIG_GETCAPACITANCE, real=True)()),
                 [] if self._membrane_capacitance.lhs in self._modifiable_parameters else
                    [self._membrane_capacitance]
                 ),
             'uA_per_uF':
                lambda self,
                current_units,
                factor, eq:
                (current_units,
                 factor,
                 sp.Eq(eq.lhs, eq.rhs * sp.Function(self._HEARTCONFIG_GETCAPACITANCE, real=True)()),
                 [])}}
    # Indicates which metadata tags variables used in calculating Chaste stimulus have and whether they are optional.
    _STIM_METADATA_TAGS = \
        {'membrane_stimulus_current_amplitude': {'optional': False},
         'membrane_stimulus_current_duration': {'optional': False},
         'membrane_stimulus_current_period': {'optional': False},
         'membrane_stimulus_current_offset': {'optional': True}}

    _V = Wild('V')
    _W = Wild('W')
    _LOG10_OPT = ReplaceOptim(_V * log(_W) / log(10), _V * log10(_W), cost_function=lambda expr: expr.count(
        lambda e: (  # division & eval of transcendentals are expensive floating point operations...
            e.is_Pow and e.exp.is_negative  # division
            or (isinstance(e, (log, log10)) and not e.args[0].is_number))))
    _OPTIMS = optims_c99 + (_LOG10_OPT, )

    def __init__(self, model, file_name, **kwargs):
        """ Initialise a ChasteModel instance
        Arguments

        ``model``
            A :class:`cellmlmanip.Model` object.
        ``file_name``
            The name you want to give your generated files WITHOUT the .hpp and .cpp extension
            (e.g. aslanidi_model_2009 leads to aslanidi_model_2009.cpp and aslanidi_model_2009.hpp)
        """
        # Logging
        self._logger = logging.getLogger(__name__)
        self._logger.setLevel(logging.INFO)

        # Store default options
        self.file_name = file_name
        self.generated_hpp = ''
        self.generated_cpp = ''

        self._is_self_excitatory = False
        self.class_name = kwargs.get('class_name', 'ModelFromCellMl')
        self._dynamically_loadable = kwargs.get('dynamically_loadable', False)
        self._expose_annotated_variables = kwargs.get('expose_annotated_variables', False)
        self._header_ext = kwargs.get('header_ext', '.hpp')

        # Store parameters for future reference
        self._model = model

        self._units = self._add_units()

        self._in_interface = []

        self._time_variable = self._get_time_variable()
        self._membrane_voltage_var = self._get_membrane_voltage_var()
        self._cytosolic_calcium_concentration_var = self._get_cytosolic_calcium_concentration_var()

        self._state_vars = self._get_state_variables()
        self._in_interface.extend(self._state_vars)

        self._modifiable_parameters = self._get_modifiable_parameters()
        self._in_interface.append(self._time_variable)

        self._membrane_stimulus_current = self._get_membrane_stimulus_current()
        self._original_membrane_stimulus_current = self._membrane_stimulus_current
        self._membrane_capacitance, self._membrane_capacitance_factor = self._get_membrane_capacitance()
        self._stimulus_params, self._stimulus_equations = self._get_stimulus()
        self._in_interface.extend(self._stimulus_params)

        self._ionic_derivs = self._get_ionic_derivs()
        self._equations_for_ionic_vars, self._current_unit_and_capacitance, self._membrane_stimulus_current_factor = \
            self._get_equations_for_ionic_vars()
        self._extended_equations_for_ionic_vars = self._get_extended_equations_for_ionic_vars()

        self._y_derivatives = self._get_y_derivatives()
        self._derivative_equations = self._get_derivative_equations()
        self._derivative_eqs_exlc_voltage = self._get_derivative_eqs_exlc_voltage()
        self._derived_quant = self._get_derived_quant()
        self._derived_quant_eqs = self._get_derived_quant_eqs()

        self._add_printers()
        self._formatted_modifiable_parameters = self._format_modifiable_parameters()
        self._formatted_state_vars, self._use_verify_state_variables = self._format_state_variables()
        self._formatted_default_stimulus = self._format_default_stimulus()
        self._formatted_extended_equations_for_ionic_vars = self._format_extended_equations_for_ionic_vars()
        self._formatted_y_derivatives = self._format_y_derivatives()
        self._formatted_derivative_eqs = self._format_derivative_equations()
        self._free_variable = self._format_free_variable()
        self._ode_system_information = self._format_system_info()
        self._named_attributes = self._format_named_attributes()

        self._formatted_derived_quant = self._format_derived_quant()
        self._formatted_quant_eqs = self._format_derived_quant_eqs()

    def _get_equations_for(self, variables, recurse=True):
        """Returns equations excluding once where lhs is a modifiable parameter"""
        equations = [eq for eq in self._model.get_equations_for(variables, recurse=recurse)
                     if eq.lhs not in self._modifiable_parameters]
        return [sp.Eq(eq.lhs, optimize(eq.rhs, self._OPTIMS)) for eq in equations]

    def _get_initial_value(self, var):
        """Returns the initial value of a variable if it has one, none otherwise"""
        # state vars have an initial value parameter defined
        initial_value = None
        if var in self._state_vars:
            initial_value = getattr(var, 'initial_value', None)
        else:
            eqs = self._model.get_equations_for([var])
            # If there is a defining equation, there should be just 1 equation and it should be of the form var = value
            if len(eqs) == 1 and isinstance(eqs[0].rhs, sp.numbers.Float):
                initial_value = eqs[0].rhs
        return initial_value

    def _state_var_key_order(self, var):
        """Returns a key to order state variables in the same way as pycml does"""
        if isinstance(var, sp.Derivative):
            var = var.args[0]
        if var == self._membrane_voltage_var:
            return self._MEMBRANE_VOLTAGE_INDEX
        elif var == self._cytosolic_calcium_concentration_var and \
                self._model.units.evaluate_units(self._cytosolic_calcium_concentration_var).dimensionality == \
                self._units.get_unit('millimolar').dimensionality:
            return self._CYTOSOLIC_CALCIUM_CONCENTRATION_INDEX
        else:
            return self._MEMBRANE_VOLTAGE_INDEX + self._CYTOSOLIC_CALCIUM_CONCENTRATION_INDEX + 1

    def _get_var_display_name(self, var):
        """Return a display name for the given variable.

        Looks for OXMETA ontology annotation tage first, then cmeta:id if present, or the name attribute if not.
        If there is an interface component, strip the name of it out of the display name.
        """
        display_name = var.cmeta_id if var.cmeta_id else var.name
        if self._model.has_ontology_annotation(var, self._OXMETA):
            display_name = self._model.get_ontology_terms_by_variable(var, self._OXMETA)[-1]
        return display_name.replace('$', '__').replace('var_chaste_interface_', '', 1).replace('var_', '', 1)

    def _add_units(self):
        """ Add needed units to the model to allow converting time, voltage and calcium in specific units
            as well as units for converting membrane_stimulus_current."""
        units = UnitStore(self._model.units)
        for unit_name, unit_defn in self._UNIT_DEFINITIONS.items():
            units.add_unit(unit_name, unit_defn)
        return units

    def _get_time_variable(self):
        time_variable = self._model.get_free_variable()
        desired_units = self._units.get_unit('millisecond')
        try:
            # If the variable is in units that can be converted to millisecond, perform conversion
            return self._model.convert_variable(time_variable, desired_units, DataDirectionFlow.INPUT)
        except DimensionalityError:
            warning = 'Incorrect definition of time variable (time needs to be dimensionally equivalent to second)'
            self._logger.info(warning)
            assert False, warning

    def _get_membrane_voltage_var(self):
        """ Find the membrane_voltage variable"""
        voltage = self._model.get_variable_by_ontology_term((self._OXMETA, "membrane_voltage"))
        desired_units = self._units.get_unit('millivolt')
        try:
            # Convert if necessary
            return self._model.convert_variable(voltage, desired_units, DataDirectionFlow.INPUT)
        except DimensionalityError:
            warning = 'Incorrect definition of membrane_voltage variable '\
                      '(units of membrane_voltage needs to be dimensionally equivalent to Volt)'
            self._logger.info(warning)
            assert False, warning

    def _get_cytosolic_calcium_concentration_var(self):
        """ Find the cytosolic_calcium_concentration variable if it exists"""
        try:
            cytosolic_calcium_concentration = \
                self._model.get_variable_by_ontology_term((self._OXMETA, "cytosolic_calcium_concentration"))
        except KeyError:
            self._logger.info(self._model.name + ' has no cytosolic_calcium_concentration')
            return None

        # Convert if necessary
        desired_units = self._units.get_unit('millimolar')
        # units can't be converted to millimolar (e.g. could be dimensionless)
        try:
            return self._model.convert_variable(cytosolic_calcium_concentration,
                                                desired_units, DataDirectionFlow.INPUT)
        except DimensionalityError:
            warning = 'cytosolic_calcium_concentration units not dimensionally equivalent to molar (mole/litre)'
            self._logger.info(warning)
            return cytosolic_calcium_concentration

    def _get_modifiable_parameters_annotated(self):
        """ Get the variables annotated in the model as modifiable parametery"""
        return self._model.get_variables_by_rdf((self._PYCMLMETA, 'modifiable-parameter'), 'yes')

    def _get_modifiable_parameters_exposed(self):
        """ Get the variables in the model that have exposed annotation and are modifiable parameters
            (irrespective of any modifiable_parameters tags)"""
        return [q for q in self._model.variables()
                if self._model.has_ontology_annotation(q, self._OXMETA)
                and not self._model.get_ontology_terms_by_variable(q, self._OXMETA)[-1]
                .startswith('membrane_stimulus_current')
                and q not in self._model.get_derived_quantities()
                and q not in self._model.get_state_variables()
                and not q == self._time_variable]

    def _get_modifiable_parameters(self):
        """ Get all modifiable parameters

            Note: the result depends on self._expose_annotated_variables to determine whether or not to include
            variables exposed with oxford metadata that are a modifiable parameter but are not annotated as such"""
        if self._expose_annotated_variables:
            # Combined and sorted in display name order
            return \
                sorted(self._get_modifiable_parameters_annotated() + self._get_modifiable_parameters_exposed(),
                       key=lambda v: self._get_var_display_name(v))
        else:
            return sorted(self._get_modifiable_parameters_annotated(), key=lambda v: self._get_var_display_name(v))

    def _get_state_variables(self):
        """ Sort the state variables, in similar order to pycml to prevent breaking existing code"""
        return sorted(self._model.get_state_variables(),
                      key=lambda state_var: self._state_var_key_order(state_var))

    def _get_membrane_stimulus_current(self):
        """ Find the membrane_stimulus_current variable if it exists"""
        try:
            return self._model.get_variable_by_ontology_term((self._OXMETA, 'membrane_stimulus_current'))
        except KeyError:
            self._logger.info(self._model.name + ' has no membrane_stimulus_current')
            self._is_self_excitatory = len(list(self._model.get_rdf_annotations(subject=self._model.rdf_identity,
                                                predicate=(self._PYCMLMETA, 'is-self-excitatory'), object_='yes'))) > 0
            return None

    def _get_membrane_capacitance(self):
        """ Find membrane_capacitance if the model has it"""
        equation, capacitance_factor = None, 1.0
        # add membrane_capacitance if the model has it
        try:
            # add membrane_capacitance factor
            membrane_capacitance = self._model.get_variable_by_ontology_term((self._OXMETA, "membrane_capacitance"))
            if membrane_capacitance is not None:
                current_units = self._model.units.evaluate_units(membrane_capacitance)
                capacitance_eqs = [eq for eq in self._model.get_equations_for([membrane_capacitance])
                                   if eq.lhs == membrane_capacitance]
                assert len(capacitance_eqs) == 1, 'Expecting exactly 1 defining equation expected'
                equation = capacitance_eqs[0]
                for desired_unit_info in [unit_dict['units'] for unit_dict in self._STIM_UNITS['membrane_capacitance']]:
                    desired_units = self._units.get_unit(desired_unit_info)
                    if current_units.dimensionality == desired_units.dimensionality:
                        capacitance_factor = \
                            self._model.units.get_conversion_factor(desired_units, from_unit=current_units)
                        if capacitance_factor != 1.0:
                            warning = 'converting capacitance from ' + str(current_units) + ' to ' + str(desired_units)
                            self._logger.info(warning)
                        break
        except KeyError:
            # no membrane_capacitance
            pass
        return equation, capacitance_factor

    def _get_stimulus(self):
        """ Store the stimulus currents in the model"""
        # get stimulus parameters
        has_stim = True
        stim_param = []
        for tag in self._STIM_METADATA_TAGS:
            try:
                stim_param.append(self._model.get_variable_by_ontology_term((self._OXMETA, tag)))
            except KeyError:
                has_stim = has_stim and self._STIM_METADATA_TAGS[tag]['optional']

        # If we can't use the stimulus tags we can return now
        if not has_stim:
            return [], []

        stim_eq = self._get_equations_for(stim_param)
        return_stim_eqs = []
        for eq in stim_eq:
            key = self._get_var_display_name(eq.lhs)
            factor = 1.0
            if key in self._STIM_UNITS:
                current_units = self._model.units.evaluate_units(eq.lhs)
                units = None
                for units_to_try in [self._units.get_unit(unit_dict['units']) for unit_dict in self._STIM_UNITS[key]]:
                    if units_to_try.dimensionality == current_units.dimensionality:
                        units = units_to_try
                        factor = self._model.units.get_conversion_factor(units, from_unit=current_units)
                        if factor != 1.0:
                            warning = 'converting ' + str(key) + ' from ' + str(current_units) + ' to ' + str(units)
                            self._logger.info(warning)
                        # apply convrsion rule if we have one
                        if key in self._STIM_CONVERSION_RULES and self._units.format(units) \
                                in self._STIM_CONVERSION_RULES[key]:
                            warning = 'Converting ' + str(key) + ' from ' + str(units) + ' into Chaste units'
                            self._logger.info(warning)
                            # Error check to see if conversion is possible
                            unit_name = self._units.format(units)
                            assert self._STIM_CONVERSION_RULES_ERR_CHECK[key][unit_name]['condition'](self), \
                                self._STIM_CONVERSION_RULES_ERR_CHECK[key][unit_name]['message']
                            # Apply conversion rule
                            units, factor, eq, additional_eqs = \
                                self._STIM_CONVERSION_RULES[key][self._units.format(units)](
                                    self, current_units, factor, eq)
                            return_stim_eqs.extend(additional_eqs)
                            # update units of the converted variable
                        eq.lhs.units = units
            rhs = eq.rhs if factor == 1.0 else factor * eq.rhs
            return_stim_eqs.append(sp.Eq(eq.lhs, rhs))
        # remove duplicates
        return_stim_eqs = list(OrderedDict.fromkeys(return_stim_eqs))
        return stim_param, return_stim_eqs

    def _get_ionic_derivs(self):
        """ Getting the derivatives that define V (self._membrane_voltage_var)"""
        # use the RHS of the ODE defining V
        return [x for x in self._model.get_derivatives() if x.args[0] == self._membrane_voltage_var]

    def _get_equations_for_ionic_vars(self):
        """ Get the equations defining the ionic derivatives"""
        # figure out the currents (by finding variables with the same units as the stimulus)
        # Only equations with the same (lhs) units as the STIMULUS_CURRENT are kept.
        # Also exclude membrane_stimulus_current variable itself, and default_stimulus equations (if model has those)
        # Manually recurse down the equation graph (bfs style) if no currents are found
        equations_for_ionic_vars, desired_units_and_capacitance, stimulus_current_factor = [], None, 1.0
        units_to_try = self._STIM_UNITS['membrane_stimulus_current']
        if self._membrane_stimulus_current is not None:
            membrane_stimulus_units = self._model.units.evaluate_units(self._membrane_stimulus_current)
            units_to_try = \
                [u for u in units_to_try
                 if self._units.get_unit(u['units']).dimensionality == membrane_stimulus_units.dimensionality]

        for unit_cap in units_to_try:
            if len(equations_for_ionic_vars) > 0:
                break
            equations, old_equations = self._ionic_derivs, None
            while len(equations_for_ionic_vars) == 0 and old_equations != equations:
                old_equations = equations
                equations = self._get_equations_for(equations, recurse=False)
                equations_for_ionic_vars = [eq for eq in equations
                                            if ((self._membrane_stimulus_current is None)
                                                or (eq.lhs != self._membrane_stimulus_current
                                                and eq.lhs not in self._stimulus_params))
                                            and self._model.units.evaluate_units(eq.lhs).dimensionality
                                            == self._units.get_unit(unit_cap['units']).dimensionality
                                            and eq.lhs not in self._ionic_derivs]
                equations = [eq.lhs for eq in equations]
            desired_units_and_capacitance = unit_cap.copy()
        if self._membrane_stimulus_current is not None:
            stimulus_current_factor = \
                self._model.units.get_conversion_factor(self._units.get_unit(desired_units_and_capacitance['units']),
                                                        from_unit=membrane_stimulus_units)
            if stimulus_current_factor != 1.0:
                warning = 'converting stimulus current from ' + str(membrane_stimulus_units) + ' to ' + \
                    str(desired_units_and_capacitance['units'])
                self._logger.info(warning)

        desired_units_and_capacitance['use_capacitance'] = desired_units_and_capacitance['use_capacitance'] \
            and self._membrane_capacitance is not None
        # Reverse topological order is more similar (though not necessarily identical) to pycml
        return equations_for_ionic_vars, desired_units_and_capacitance, stimulus_current_factor

    def _get_extended_equations_for_ionic_vars(self):
        """ Get the equations defining the ionic derivatives and all dependant equations"""

        # create the const double var_chaste_interface__i_ionic = .. equation
        i_ionic_lhs = self._model.add_variable(name='_i_ionic', units=self._units.get_unit('uA_per_cm2'))
        i_ionic_rhs = sp.sympify(0.0, evaluate=False)

        # add i_ionic to interface for printing
        self._in_interface.append(i_ionic_lhs)
        # sum up all lhs * conversion_factor for all ionic equations
        for var in self._equations_for_ionic_vars:
            current_unit = self._model.units.evaluate_units(var.lhs)
            factor = self._model.units.get_conversion_factor(
                self._units.get_unit(self._current_unit_and_capacitance['units']), from_unit=current_unit)
            if factor != 1.0:
                warning = 'converting ' + str(var.lhs) + ' in GetIIonic current from ' + str(current_unit) + ' to ' +\
                    str(self._current_unit_and_capacitance['units'])
                self._logger.info(warning)

            i_ionic_rhs = (factor * var.lhs if factor != 1.0 else var.lhs) + i_ionic_rhs

        # check if we need to convert using capacitance
        if self._current_unit_and_capacitance['use_capacitance']:
            div = self._membrane_capacitance_factor * self._membrane_capacitance.lhs \
                if self._membrane_capacitance_factor != 1.0 else self._membrane_capacitance.lhs
            i_ionic_rhs /= div

        # check if we need to convert using _HEARTCONFIG_GETCAPACITANCE
        if self._current_unit_and_capacitance['use_heartconfig_capacitance']:
            i_ionic_rhs *= sp.Function(self._HEARTCONFIG_GETCAPACITANCE, real=True)()

        i_ionic_eq = sp.Eq(i_ionic_lhs, i_ionic_rhs)
        self._model.add_equation(i_ionic_eq)
        self._equations_for_ionic_vars.append(i_ionic_eq)

        # Remove equations where lhs is a modifiable parameter or stimulus vars
        extended_eqs = self._equations_for_ionic_vars
        changed = True
        while changed:
            new_eqs = self._get_equations_for([v.lhs for v in extended_eqs
                                              if v.lhs not in (self._membrane_stimulus_current,
                                               self._original_membrane_stimulus_current)], recurse=False)
            changed = new_eqs != extended_eqs
            extended_eqs = new_eqs

        # set _membrane_stimulus_current to 0.0
        return [eq if eq.lhs not in (self._membrane_stimulus_current, self._original_membrane_stimulus_current)
                else sp.Eq(eq.lhs, 0.0) for eq in extended_eqs]

    def _get_y_derivatives(self):
        """ Get derivatives for state variables"""
        return sorted(self._model.get_derivatives(),
                      key=lambda state_var: self._state_var_key_order(state_var))

    def _get_derivative_equations(self):
        """ Get equations defining the derivatives including V (self._membrane_voltage_var)"""
        def get_deriv_eqs():
            """ Get equations defining the derivatives"""
            # Remove equations where lhs is a modifiable parameter or default stimulus
            return [eq for eq in self._get_equations_for(self._y_derivatives)
                    if eq.lhs not in self._stimulus_params]

        d_eqs = get_deriv_eqs()
        # If there is a _membrane_stimulus_current set, convert it.
        if self._membrane_stimulus_current is not None:
            negate_stimulus = False
            # loop through equations backwards as derivatives are last
            for i in range(len(d_eqs) - 1, - 1, - 1):
                if isinstance(d_eqs[i].lhs, sp.Derivative):
                    # This is dV/dt
                    # Assign temporary values to variables in order to check the stimulus sign.
                    # This will process defining expressions in a breadth first search until the stimulus
                    # current is found.  Each variable that doesn't have its definitions processed will
                    # be given a value as follows:
                    # - stimulus current = 1
                    # - other currents = 0
                    # - other variables = 1
                    # The stimulus current is then negated from the sign expected by Chaste if evaluating
                    # dV/dt gives a positive value.
                    if d_eqs[i].lhs.args[0] == self._membrane_voltage_var:
                        voltage_rhs = d_eqs[i].rhs
                        variables = list(voltage_rhs.free_symbols)
                        for variable in variables:
                            if self._membrane_stimulus_current != variable:
                                if self._units.get_unit(self._current_unit_and_capacitance['units']).dimensionality == \
<<<<<<< HEAD
                                        self._model.units.evaluate_units(symbol).dimensionality:
                                    voltage_rhs = voltage_rhs.xreplace({symbol: 0.0})  # other currents = 0
=======
                                        self._model.units.evaluate_units(variable).dimensionality:
                                    voltage_rhs = voltage_rhs.subs({variable: 0.0})  # other currents = 0
>>>>>>> 9cb11200
                                else:
                                    # For other variables see if we need to follow their definitions first
                                    rhs = None
                                    if variable in [eq.lhs for eq in d_eqs]:
                                        rhs = [eq.rhs for eq in d_eqs if eq.lhs == variable][-1]

                                    if rhs is not None and not isinstance(rhs, sp.numbers.Float):
<<<<<<< HEAD
                                        voltage_rhs = voltage_rhs.xreplace({symbol: rhs})  # Update definition
                                        symbols.extend(rhs.free_symbols)
                                    else:
                                        voltage_rhs = voltage_rhs.xreplace({symbol: 1.0})  # other variables = 1
                        voltage_rhs = voltage_rhs.xreplace({self._membrane_stimulus_current: 1.0})  # stimulus current = 1
=======
                                        voltage_rhs = voltage_rhs.subs({variable: rhs})  # Update definition
                                        variables.extend(rhs.free_symbols)
                                    else:
                                        voltage_rhs = voltage_rhs.subs({variable: 1.0})  # other variables = 1
                        voltage_rhs = voltage_rhs.subs({self._membrane_stimulus_current: 1.0})  # - stimulus current = 1
>>>>>>> 9cb11200
                        negate_stimulus = voltage_rhs > 0.0

            # Set GetIntracellularAreaStimulus calculaion
            GetIntracellularAreaStimulus = sp.Function('GetIntracellularAreaStimulus', real=True)
            area = GetIntracellularAreaStimulus(self._time_variable)
            if negate_stimulus:
                area = -area

            # add converter equation
            converter_var = self._model.add_variable(name=self._membrane_stimulus_current.name + '_converter',
                                                     units=self._units.get_unit('uA_per_cm2'),
                                                     cmeta_id=None)
            # move metadata tag
            self._model.transfer_cmeta_id(self._membrane_stimulus_current, converter_var)
            # add new equation for converter_var
            self._model.add_equation(sp.Eq(converter_var, area))

            # determine capacitance stuff
            stim_current_eq_rhs = converter_var
            if self._current_unit_and_capacitance['use_capacitance']:
                stim_current_eq_rhs *= self._membrane_capacitance.lhs
                fac = self._membrane_capacitance_factor / self._membrane_stimulus_current_factor
                if fac != 1.0:
                    stim_current_eq_rhs *= fac
            else:
                fac = 1 / self._membrane_stimulus_current_factor
                if fac != 1.0:
                    stim_current_eq_rhs *= fac

            # check if the results needs to be divided by heartconfig_capacitance and add if needed
            if self._current_unit_and_capacitance['use_heartconfig_capacitance']:
                stim_current_eq_rhs /= sp.Function(self._HEARTCONFIG_GETCAPACITANCE, real=True)()

            # Get stimulus defining equation
            eq = [e for e in self._model.equations if e.lhs == self._membrane_stimulus_current][-1]
            # remove old equation
            self._model.remove_equation(eq)
            # add eq self._membrane_stimulus_current = area to model
            self._model.add_equation(sp.Eq(self._membrane_stimulus_current, stim_current_eq_rhs))

            # update self._membrane_stimulus_current
            self._membrane_stimulus_current = self._get_membrane_stimulus_current()

        return get_deriv_eqs()

    def _get_derivative_eqs_exlc_voltage(self):
        """ Get equations defining the derivatives excluding V (self._membrane_voltage_var)"""
        # stat with derivatives without voltage and add all equations used
        eqs = []
        derivatives = set([deriv for deriv in self._y_derivatives if deriv.args[0] != self._membrane_voltage_var])
        num_derivatives = -1
        while num_derivatives < len(derivatives):
            num_derivatives = len(derivatives)
            eqs = [eq for eq in self._derivative_equations if eq.lhs in derivatives]
            for eq in eqs:
                for s in self._model.find_variables_and_derivatives([eq.rhs]):
                    derivatives.add(s)
        return eqs

    def _get_derived_quant_annotated(self):
        """ Get the variables annotated in the model as derived derived-quantity"""
        return self._model.get_variables_by_rdf((self._PYCMLMETA, 'derived-quantity'), 'yes')

    def _get_derived_quant_exposed(self):
        """ Get the variables in the model that have exposed annotation and are derived quantities
            (irrespective of any derived-quantity tags)"""
        return [q for q in self._model.get_derived_quantities()
                if self._model.has_ontology_annotation(q, self._OXMETA)
                and not self._model.get_ontology_terms_by_variable(q, self._OXMETA)[-1]
                .startswith('membrane_stimulus_current')] + \
               [self._membrane_stimulus_current]

    def _get_derived_quant(self):
        """ Get all derived quantities

            Note: the result depends on self._expose_annotated_variables to determine whether or not to include
            variables exposed with oxford metadata that are derived quantities but are not annotated as such"""
        if self._expose_annotated_variables:
            # Combined and sorted in display name order
            return \
                sorted(self._get_derived_quant_annotated() + self._get_derived_quant_exposed(),
                       key=lambda v: self._get_var_display_name(v))
        else:
            return self._get_derived_quant_annotated()  # These are already sorted

    def _get_derived_quant_eqs(self):
        """ Get the defining equations for derived quantities"""
        return self._get_equations_for(self._derived_quant)

    def _add_printers(self):
        """ Initialises Printers for outputting chaste code. """
        def get_variable_name(s, interface=False):
            """Get the correct variable name based on the variable and whether it should be in the chaste_interface."""
            s_name = str(s).replace('$', '__')

            prefix = 'var_chaste_interface_' if interface else 'var'
            if not s_name.startswith('_'):
                s_name = '_' + s_name
            return prefix + s_name
        # Printer for printing chaste regular variable assignments (var_ prefix)
        # Print variables in interface as var_chaste_interface
        # (state variables, time, lhs of default_stimulus eqs, i_ionic and lhs of y_derivatives)
        # Print modifiable parameters as mParameters[index]
        self._printer = \
            cg.ChastePrinter(lambda variable:
                             get_variable_name(variable, variable in self._in_interface)
                             if variable not in self._modifiable_parameters
                             else self._print_modifiable_parameters(variable),
                             lambda deriv: 'd_dt_chaste_interface_' +
                                           (get_variable_name(deriv.expr)
                                            if isinstance(deriv, sp.Derivative) else get_variable_name(deriv)))

        # Printer for printing variable in comments e.g. for ode system information
        self._name_printer = cg.ChastePrinter(lambda variable: get_variable_name(variable))

    def _print_modifiable_parameters(self, variable):
        """ Print modifiable parameters in the correct format for the model type"""
        return 'mParameters[' + str(self._modifiable_parameters.index(variable)) + ']'

    def _format_modifiable_parameters(self):
        """ Format the modifiable parameter for printing to chaste code"""
        return [{'units': self._model.units.format(self._model.units.evaluate_units(param)),
                 'comment_name': self._name_printer.doprint(param), 'name': self._get_var_display_name(param),
                 'initial_value': self._printer.doprint(self._get_initial_value(param))}
                for param in self._modifiable_parameters]

    def _format_state_variables(self):
        """ Get equations defining the derivatives including  V (self._membrane_voltage_var)"""
        def get_range_annotation(subject, annotation_tag):
            """ Get range-low and range-high annotation for to verify state variables. """
            if subject.cmeta_id is not None:
                range_annotation = list(self._model.get_rdf_annotations(subject='#' + subject.cmeta_id,
                                                                        predicate=(self._PYCMLMETA, annotation_tag)))
                assert len(range_annotation) < 2, 'Expecting 0 or 1 range annotation'
                if len(range_annotation) == 1:
                    return float(range_annotation[0][2])
            return ''

        # Get all used variables for eqs for ionic variables to be able to indicate if a state var is used
        ionic_var_variables = set()
        for eq in self._extended_equations_for_ionic_vars:
            ionic_var_variables.update(eq.rhs.free_symbols)

        # Get all used variables for y derivs to be able to indicate if a state var is used
        y_deriv_variables = set()
        for eq in self._derivative_equations:
            y_deriv_variables.update(eq.rhs.free_symbols)

        # Get all used variables for eqs for derived quantities variables to be able to indicate if a state var is used
        derived_quant_variables = set()
        for eq in self._derived_quant_eqs:
            derived_quant_variables.update(eq.rhs.free_symbols)

        formatted_state_vars = \
            [{'var': self._printer.doprint(var),
              'annotated_var_name': self._get_var_display_name(var),
              'initial_value': str(self._get_initial_value(var)),
              'units': self._model.units.format(self._model.units.evaluate_units(var)),
              'in_ionic': var in ionic_var_variables,
              'in_y_deriv': var in y_deriv_variables,
              'in_derived_quant': var in derived_quant_variables,
              'range_low': get_range_annotation(var, 'range-low'),
              'range_high': get_range_annotation(var, 'range-high'),
              'sympy_var': var}
             for var in self._state_vars]

        use_verify_state_variables = \
            len([eq for eq in formatted_state_vars if eq['range_low'] != '' or eq['range_high'] != '']) > 0
        return formatted_state_vars, use_verify_state_variables

    def _format_default_stimulus(self):
        """ Format eqs for stimulus_current for outputting to chaste code"""
        default_stim = {'equations':
                        [{'lhs': self._printer.doprint(eq.lhs),
                          'rhs': self._printer.doprint(eq.rhs),
                          'units': self._model.units.format(self._model.units.evaluate_units(eq.lhs))}
                         for eq in self._stimulus_equations]}
        for param in self._stimulus_params:
            default_stim[self._get_var_display_name(param)] = self._printer.doprint(param)

        return default_stim

    def _format_extended_equations_for_ionic_vars(self):
        """ Format equations and dependant equations ionic derivatives"""
        # Format the state ionic variables
        return [{'lhs': self._printer.doprint(eq.lhs), 'rhs': self._printer.doprint(eq.rhs),
                 'units': self._model.units.format(self._model.units.evaluate_units(eq.lhs))}
                for eq in self._extended_equations_for_ionic_vars]

    def _format_y_derivatives(self):
        """ Format y_derivatives for writing to chaste output"""
        self._in_interface.extend(self._y_derivatives)
        return [self._printer.doprint(deriv) for deriv in self._y_derivatives]

    def _format_derivative_equations(self):
        """Format derivative equations for chaste output"""
        # exclude ionic currents
        return [{'lhs': self._printer.doprint(eqs.lhs),
                 'rhs': self._printer.doprint(eqs.rhs),
                 'units': self._model.units.format(self._model.units.evaluate_units(eqs.lhs)),
                 'in_membrane_voltage': eqs not in self._derivative_eqs_exlc_voltage,
                 'is_voltage': isinstance(eqs.lhs, sp.Derivative) and eqs.lhs.args[0] == self._membrane_voltage_var}
                for eqs in self._derivative_equations]

    def _format_free_variable(self):
        """ Format free variable for chaste output"""
        return {'name': self._get_var_display_name(self._time_variable),
                'units': self._model.units.format(self._model.units.evaluate_units(self._time_variable)),
                'system_name': self._model.name,
                'var_name': self._printer.doprint(self._time_variable)}

    def _format_system_info(self):
        """ Format general ode system info for chaste output"""
        return [{'name': self._get_var_display_name(var),
                 'initial_value': str(self._get_initial_value(var)),
                 'units': self._model.units.format(self._model.units.evaluate_units(var))}
                for var in self._state_vars]

    def _format_named_attributes(self):
        """ Format named attributes for chaste output"""
        named_attributes = []
        named_attrs = self._model.get_rdf_annotations(subject=self._model.rdf_identity,
                                                      predicate=(self._PYCMLMETA, 'named-attribute'))
        for s, p, attr in named_attrs:
            name = self._model.get_rdf_value(subject=attr, predicate=(self._PYCMLMETA, 'name'))
            value = self._model.get_rdf_value(subject=attr, predicate=(self._PYCMLMETA, 'value'))
            named_attributes.append({'name': name, 'value': value})

        return sorted(named_attributes, key=lambda a: a['name'])

    def _format_derived_quant(self):
        return [{'units': self._model.units.format(self._model.units.evaluate_units(quant)),
                 'var': self._printer.doprint(quant), 'name': self._get_var_display_name(quant)}
                for quant in self._derived_quant]

    def _format_derived_quant_eqs(self):
        """ Format equations for derivd quantites based on current settings"""
        return [{'lhs': self._printer.doprint(eq.lhs),
                 'rhs': self._printer.doprint(eq.rhs),
                 'units': self._model.units.format(str(self._model.units.evaluate_units(eq.lhs)))}
                for eq in self._derived_quant_eqs]

    def generate_chaste_code(self):
        """ Generate chaste code
        Please Note: not implemented, use a subclass for the relevant model type
        """
        raise NotImplementedError("Should not be called directly, use the specific model types instead!")<|MERGE_RESOLUTION|>--- conflicted
+++ resolved
@@ -524,13 +524,8 @@
                         for variable in variables:
                             if self._membrane_stimulus_current != variable:
                                 if self._units.get_unit(self._current_unit_and_capacitance['units']).dimensionality == \
-<<<<<<< HEAD
                                         self._model.units.evaluate_units(symbol).dimensionality:
                                     voltage_rhs = voltage_rhs.xreplace({symbol: 0.0})  # other currents = 0
-=======
-                                        self._model.units.evaluate_units(variable).dimensionality:
-                                    voltage_rhs = voltage_rhs.subs({variable: 0.0})  # other currents = 0
->>>>>>> 9cb11200
                                 else:
                                     # For other variables see if we need to follow their definitions first
                                     rhs = None
@@ -538,19 +533,11 @@
                                         rhs = [eq.rhs for eq in d_eqs if eq.lhs == variable][-1]
 
                                     if rhs is not None and not isinstance(rhs, sp.numbers.Float):
-<<<<<<< HEAD
                                         voltage_rhs = voltage_rhs.xreplace({symbol: rhs})  # Update definition
                                         symbols.extend(rhs.free_symbols)
                                     else:
                                         voltage_rhs = voltage_rhs.xreplace({symbol: 1.0})  # other variables = 1
                         voltage_rhs = voltage_rhs.xreplace({self._membrane_stimulus_current: 1.0})  # stimulus current = 1
-=======
-                                        voltage_rhs = voltage_rhs.subs({variable: rhs})  # Update definition
-                                        variables.extend(rhs.free_symbols)
-                                    else:
-                                        voltage_rhs = voltage_rhs.subs({variable: 1.0})  # other variables = 1
-                        voltage_rhs = voltage_rhs.subs({self._membrane_stimulus_current: 1.0})  # - stimulus current = 1
->>>>>>> 9cb11200
                         negate_stimulus = voltage_rhs > 0.0
 
             # Set GetIntracellularAreaStimulus calculaion
