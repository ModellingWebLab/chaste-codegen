import logging
import time
from collections import OrderedDict

import sympy as sp
from cellmlmanip.model import DataDirectionFlow
from cellmlmanip.rdf import create_rdf_node
from cellmlmanip.units import UnitStore
from pint import DimensionalityError
from sympy.codegen.cfunctions import log10
from sympy.codegen.rewriting import (
    ReplaceOptim,
    Wild,
    log,
    optimize,
    optims_c99,
)

import chaste_codegen as cg


class ChasteModel(object):
    """ Holds information about a cellml model for which chaste code is to be generated.

    It also holds relevant formatted equations and derivatives.
    Please Note: this calass cannot generate chaste code directly, instead use a subclass of the model type
    """
    # TODO: implement and check options see https://chaste.cs.ox.ac.uk/trac/wiki/ChasteGuides/CodeGenerationFromCellML
    # TODO: Model types Opt (lookup tables todo), BE

    _MEMBRANE_VOLTAGE_INDEX = 0  # default index for voltage in state vector
    _CYTOSOLIC_CALCIUM_CONCENTRATION_INDEX = 1  # default index for cytosolic calcium concentration in state vector
    _OXMETA = 'https://chaste.comlab.ox.ac.uk/cellml/ns/oxford-metadata#'  # oxford metadata uri prefix
    _PYCMLMETA = 'https://chaste.comlab.ox.ac.uk/cellml/ns/pycml#'  # pycml metadata uri

    _HEARTCONFIG_GETCAPACITANCE = 'HeartConfig::Instance()->GetCapacitance'  # call to get capacitance in Chaste
    # Definitions of units required in the model. These will be added at the start so we can be sure they are defined
    _UNIT_DEFINITIONS = {'uA_per_cm2': 'ampere / 1e6 / (meter * 1e-2)**2',
                         'uA_per_uF': 'ampere / 1e6 / (farad * 1e-6)',
                         'uA': 'ampere / 1e6',
                         'uF': 'farad / 1e6',
                         'uF_per_mm2': 'farad / 1e6 / (meter * 1e-3)**2',
                         'millisecond': 'second / 1e3',
                         'millimolar': 'mole / 1e3 / litre',
                         'millivolt': 'volt / 1e3'}
    # _STIM_UNITS encodes units that are possible units to try and convert to.
    # Indexed by metadata tag then by unit.
    # For membrane_stimulus_current also encodes whether to use model capacitance and/or _HEARTCONFIG_GETCAPACITANCE
    _STIM_UNITS = {'membrane_stimulus_current':
                   [{'units': 'uA_per_cm2', 'use_capacitance': False, 'use_heartconfig_capacitance': False},
                    {'units': 'uA', 'use_capacitance': True, 'use_heartconfig_capacitance': True},
                    {'units': 'uA_per_uF', 'use_capacitance': False, 'use_heartconfig_capacitance': True}],
                   'membrane_stimulus_current_period': [{'units': 'millisecond'}],
                   'membrane_stimulus_current_duration': [{'units': 'millisecond'}],
                   'membrane_stimulus_current_amplitude': [{'units': 'uA_per_cm2'},
                                                           {'units': 'uA_per_uF'},
                                                           {'units': 'uA'}],
                   'membrane_stimulus_current_offset': [{'units': 'millisecond'}],
                   'membrane_stimulus_current_end': [{'units': 'millisecond'}],
                   'membrane_capacitance': [{'units': 'uF'}, {'units': 'uF_per_mm2'}]}

    # Indicates error checks that should be carried out as assert <condition>, <message>
    # before conversion rules can be applied. There should be one for every conversion rule
    # using same indexing (see below).
    _STIM_CONVERSION_RULES_ERR_CHECK = \
        {'membrane_stimulus_current_amplitude':
            {'uA':
                {'condition': lambda self: self._membrane_capacitance is not None,
                 'message': 'Membrane capacitance is required to be able to apply conversion to stimulus current!'},
             'uA_per_uF':
                {'condition': lambda self: True,
                 'message': ''}}
         }
    # Encodes conversion rules for membrane stimulus as lambda functions
    # The dict is indexed first by metadata tag then by unit (dimensionally equivalent to) the current unit
    _STIM_CONVERSION_RULES = \
        {'membrane_stimulus_current_amplitude':
            {'uA':
                lambda self,
                current_units,
                factor, eq:
                (self._units.get_unit(self._STIM_UNITS['membrane_stimulus_current_amplitude'][0]['units']),
                 factor / self._membrane_capacitance_factor,
                 sp.Eq(eq.lhs,
                       eq.rhs / self._membrane_capacitance.lhs *
                       sp.Function(self._HEARTCONFIG_GETCAPACITANCE, real=True)()),
                 [] if self._membrane_capacitance.lhs in self._modifiable_parameters else
                    [self._membrane_capacitance]
                 ),
             'uA_per_uF':
                lambda self,
                current_units,
                factor, eq:
                (current_units,
                 factor,
                 sp.Eq(eq.lhs, eq.rhs * sp.Function(self._HEARTCONFIG_GETCAPACITANCE, real=True)()),
                 [])}}
    # Indicates which metadata tags variables used in calculating Chaste stimulus have and whether they are optional.
    _STIM_METADATA_TAGS = \
        {'membrane_stimulus_current_amplitude': {'optional': False},
         'membrane_stimulus_current_duration': {'optional': False},
         'membrane_stimulus_current_period': {'optional': False},
         'membrane_stimulus_current_offset': {'optional': True}}

    _V = Wild('V')
    _W = Wild('W')
    _LOG10_OPT = ReplaceOptim(_V * log(_W) / log(10), _V * log10(_W), cost_function=lambda expr: expr.count(
        lambda e: (  # division & eval of transcendentals are expensive floating point operations...
            e.is_Pow and e.exp.is_negative  # division
            or (isinstance(e, (log, log10)) and not e.args[0].is_number))))
    _POW_OPT = ReplaceOptim(lambda p: p.is_Pow and (isinstance(p.exp, sp.Float) or isinstance(p.exp, float))
                            and float(p.exp).is_integer(),
                            lambda p: sp.Pow(p.base, int(float(p.exp))))
    _OPTIMS = optims_c99 + (_LOG10_OPT, _POW_OPT, )

    def __init__(self, model, file_name, **kwargs):
        """ Initialise a ChasteModel instance
        Arguments

        ``model``
            A :class:`cellmlmanip.Model` object.
        ``file_name``
            The name you want to give your generated files WITHOUT the .hpp and .cpp extension
            (e.g. aslanidi_model_2009 leads to aslanidi_model_2009.cpp and aslanidi_model_2009.hpp)
        """
        # Logging
        self._logger = logging.getLogger(__name__)
        self._logger.setLevel(logging.INFO)

        # Store default options
        self.file_name = file_name
        self.generated_hpp = ''
        self.generated_cpp = ''
        self._hpp_template = ''
        self._cpp_template = ''

        self._is_self_excitatory = False
<<<<<<< HEAD
        self.use_modifiers = kwargs.get('use_modifiers', False)
        # expose_annotated_variables needs to be one if use_modifiers is used
        self.expose_annotated_variables = kwargs.get('expose_annotated_variables', False) or self.use_modifiers
=======
>>>>>>> c129bab7

        # Store parameters for future reference
        self._model = model

        self._units = self._add_units()

        # in_interface may have already been set by child class
        self._in_interface = getattr(self, '_in_interface', [])

        self._time_variable = self._get_time_variable()
        self._state_vars = self._model.get_state_variables()

        self._membrane_voltage_var = self._get_membrane_voltage_var()
        self._cytosolic_calcium_concentration_var = self._get_cytosolic_calcium_concentration_var()

        # Sort the state variables, in similar order to pycml to prevent breaking existing code.
        # V and cytosolic_calcium_concentration need to be set for the sorting
        # Conversions of V or cytosolic_calcium_concentration could have changed the state vars so a new call is needed
        self._state_vars = sorted(self._model.get_state_variables(),
                                  key=lambda state_var: self._state_var_key_order(state_var))

        self._in_interface.extend(self._state_vars)

        self._modifiers = self._get_modifiers()
        self._modifiable_parameters = self._get_modifiable_parameters()
        self._in_interface.append(self._time_variable)

        # get capacitance and update stimulus current
        self._membrane_stimulus_current = self._get_membrane_stimulus_current()
        self._original_membrane_stimulus_current = self._membrane_stimulus_current
        self._membrane_capacitance, self._membrane_capacitance_factor = self._get_membrane_capacitance()
        self._stimulus_params, self._stimulus_equations = self._get_stimulus()
        self._in_interface.extend(self._stimulus_params)

        self._ionic_derivs = self._get_ionic_derivs()
        self._equations_for_ionic_vars, self._current_unit_and_capacitance, self._membrane_stimulus_current_factor = \
            self._get_equations_for_ionic_vars()
        self._extended_equations_for_ionic_vars = self._get_extended_equations_for_ionic_vars()

        self._y_derivatives = self._get_y_derivatives()
        self._derivative_equations = self._get_derivative_equations()
        self._derivative_eqs_excl_voltage = self._get_derivative_eqs_excl_voltage()
        self._derivative_eqs_voltage = self._get_derivative_eqs_voltage()

        self._derived_quant = self._get_derived_quant()
        self._derived_quant_eqs = self._get_derived_quant_eqs()

        self._add_printers()
        self._formatted_state_vars, self._use_verify_state_variables = self._format_state_variables()

        # dict of variables to pass to the jinja2 templates
        self._vars_for_template = \
            {'converter_version': cg.__version__,
             'model_name': self._model.name,
             'file_name': self.file_name,
             'class_name': kwargs.get('class_name', 'ModelFromCellMl'),
             'header_ext': kwargs.get('header_ext', '.hpp'),
             'dynamically_loadable': kwargs.get('dynamically_loadable', False),
             'modifiers': self._format_modifiers(),
             'generation_date': time.strftime('%Y-%m-%d %H:%M:%S'),
             'use_get_intracellular_calcium_concentration':
                 self._cytosolic_calcium_concentration_var in self._state_vars,
             'membrane_voltage_index': self._MEMBRANE_VOLTAGE_INDEX,
             'cytosolic_calcium_concentration_index':
                 self._state_vars.index(self._cytosolic_calcium_concentration_var)
                 if self._cytosolic_calcium_concentration_var in self._state_vars
                 else self._CYTOSOLIC_CALCIUM_CONCENTRATION_INDEX,
             'use_capacitance_i_ionic': self._current_unit_and_capacitance['use_capacitance'],

             'modifiable_parameters': self._format_modifiable_parameters(),
             'state_vars': self._formatted_state_vars,
             'use_verify_state_variables': self._use_verify_state_variables,
             'default_stimulus_equations': self._format_default_stimulus(),
             'ionic_vars': self._format_extended_equations_for_ionic_vars(),
             'y_derivatives': self._format_y_derivatives(),
             'y_derivative_equations': self._format_derivative_equations(self._derivative_equations),
             'free_variable': self._format_free_variable(),
             'ode_system_information': self._format_system_info(),
             'named_attributes': self._format_named_attributes(),
             'derived_quantities': self._format_derived_quant(),
             'derived_quantity_equations': self._format_derived_quant_eqs()}

    def get_equations_for(self, variables, recurse=True, filter_modifiable_parameters_lhs=True):
        """Returns equations excluding once where lhs is a modifiable parameter

        :param variables: the variables to get defining equations for.
        :param recurse: recurse and get defining equations for all variables in the defining equations?
        :param filter_modifiable_parameters_lhs: remove equations where the lhs is a modifiable paramater?
        :return: List of equations defining vars,
                 with optimisations around using log10, and powers of whole numbers applied to rhs
                 as well as modifiable parameters filtered out is required.
        """
        equations = [eq for eq in self._model.get_equations_for(variables, recurse=recurse)
                     if not filter_modifiable_parameters_lhs or eq.lhs not in self._modifiable_parameters]
        return [sp.Eq(eq.lhs, optimize(eq.rhs, self._OPTIMS)) for eq in equations]

    def _get_initial_value(self, var):
        """Returns the initial value of a variable if it has one, 0 otherwise"""
        # state vars have an initial value parameter defined
        initial_value = 0
        if var in self._state_vars:
            initial_value = getattr(var, 'initial_value', 0)
        else:
            eqs = self._model.get_equations_for([var])
            # If there is a defining equation, there should be just 1 equation and it should be of the form var = value
            if len(eqs) == 1 and isinstance(eqs[0].rhs, sp.numbers.Float):
                initial_value = eqs[0].rhs
        return initial_value

    def _state_var_key_order(self, var):
        """Returns a key to order state variables in the same way as pycml does"""
        if isinstance(var, sp.Derivative):
            var = var.args[0]
        if var == self._membrane_voltage_var:
            return self._MEMBRANE_VOLTAGE_INDEX
        elif var == self._cytosolic_calcium_concentration_var and \
                self._model.units.evaluate_units(self._cytosolic_calcium_concentration_var).dimensionality == \
                self._units.get_unit('millimolar').dimensionality:
            return self._CYTOSOLIC_CALCIUM_CONCENTRATION_INDEX
        else:
            return self._MEMBRANE_VOLTAGE_INDEX + self._CYTOSOLIC_CALCIUM_CONCENTRATION_INDEX + 1

    def _add_units(self):
        """ Add needed units to the model to allow converting time, voltage and calcium in specific units
            as well as units for converting membrane_stimulus_current."""
        units = UnitStore(self._model.units)
        for unit_name, unit_defn in self._UNIT_DEFINITIONS.items():
            units.add_unit(unit_name, unit_defn)
        return units

    def _get_time_variable(self):
        time_variable = self._model.get_free_variable()
        desired_units = self._units.get_unit('millisecond')
        try:
            # If the variable is in units that can be converted to millisecond, perform conversion
            return self._model.convert_variable(time_variable, desired_units, DataDirectionFlow.INPUT)
        except DimensionalityError:
            warning = 'Incorrect definition of time variable (time needs to be dimensionally equivalent to second)'
            self._logger.info(warning)
            assert False, warning

    def _annotate_if_not_statevar(self, var):
        """ If it is not a state var, annotates var as modifiable parameter or derived quantity as appropriate"""
        if var not in self._state_vars:
            if self._model.is_constant(var):
                self._model.rdf.add((var.rdf_identity, create_rdf_node((self._PYCMLMETA, 'modifiable-parameter')),
                                     create_rdf_node('yes')))
            else:  # not constant
                self._model.rdf.add((var.rdf_identity, create_rdf_node((self._PYCMLMETA, 'derived-quantity')),
                                    create_rdf_node('yes')))

    def _get_membrane_voltage_var(self):
        """ Find the membrane_voltage variable"""
        voltage = self._model.get_variable_by_ontology_term((self._OXMETA, "membrane_voltage"))
        desired_units = self._units.get_unit('millivolt')
        self._annotate_if_not_statevar(voltage)  # If V is not state var annotate as appropriate.
        try:
            # Convert if necessary
            return self._model.convert_variable(voltage, desired_units, DataDirectionFlow.INPUT)
        except DimensionalityError:
            warning = 'Incorrect definition of membrane_voltage variable '\
                      '(units of membrane_voltage need to be dimensionally equivalent to Volt)'
            self._logger.info(warning)
            assert False, warning

    def _get_cytosolic_calcium_concentration_var(self):
        """ Find the cytosolic_calcium_concentration variable if it exists"""
        try:
            cytosolic_calcium_concentration = \
                self._model.get_variable_by_ontology_term((self._OXMETA, "cytosolic_calcium_concentration"))
            self._annotate_if_not_statevar(cytosolic_calcium_concentration)  # If not state var annotate as appropriate

        except KeyError:
            self._logger.info(self._model.name + ' has no cytosolic_calcium_concentration')
            return None

        # Convert if necessary
        desired_units = self._units.get_unit('millimolar')
        # units can't be converted to millimolar (e.g. could be dimensionless)
        try:
            return self._model.convert_variable(cytosolic_calcium_concentration,
                                                desired_units, DataDirectionFlow.INPUT)
        except DimensionalityError:
            warning = 'cytosolic_calcium_concentration units not dimensionally equivalent to molar (mole/litre)'
            self._logger.info(warning)
            return cytosolic_calcium_concentration

<<<<<<< HEAD
    def _get_modifiers(self):
        """ Get the variables that can be used as modifiers, if us_modifiers is switched on.

        These are all variables with annotation (including stat vars)
        except the stimulus current and time (the free variable)"""
        if not self.use_modifiers:
            return []
        modifiers = [m for m in self._model.variables() if self._model.has_ontology_annotation(m, self._OXMETA)
                     and not self._model.get_ontology_terms_by_variable(m, self._OXMETA)[-1].
                     startswith('membrane_stimulus_current') and not m == self._time_variable]
        return sorted(modifiers, key=lambda m: self._model.get_display_name(m, self._OXMETA))

    def _get_modifiable_parameters_annotated(self):
        """ Get the variables annotated in the model as modifiable parameter"""
        return self._model.get_variables_by_rdf((self._PYCMLMETA, 'modifiable-parameter'), 'yes')

    def _get_modifiable_parameters_exposed(self):
        """ Get the variables in the model that have exposed annotation and are modifiable parameters
            (irrespective of any modifiable_parameters tags)"""
        return [q for q in self._model.variables()
                if self._model.has_ontology_annotation(q, self._OXMETA)
                and not self._model.get_ontology_terms_by_variable(q, self._OXMETA)[-1].startswith('membrane_stimulus_current')
                and q not in self._model.get_derived_quantities()
                and q not in self._state_vars
                and not q == self._time_variable]
=======
    def _get_modifiable_parameters(self):
        """ Get all modifiable parameters, either annotated as such or with other annotation.

        Stimulus currents are ignored and the result is sorted by display name"""
        tagged = self._model.get_variables_by_rdf((self._PYCMLMETA, 'modifiable-parameter'), 'yes')
        annotated = [q for q in self._model.variables()
                     if self._model.has_ontology_annotation(q, self._OXMETA)]
>>>>>>> c129bab7

        currents = [var for var in annotated if self._model.get_ontology_terms_by_variable(var, self._OXMETA)[-1]
                    .startswith('membrane_stimulus_current')]

        parameters = set(tagged + annotated) -\
            set(currents + self._model.get_derived_quantities() + self._state_vars + [self._time_variable])
        return sorted(parameters, key=lambda v: self._model.get_display_name(v, self._OXMETA))

    def _get_membrane_stimulus_current(self):
        """ Find the membrane_stimulus_current variable if it exists"""
        try:
            return self._model.get_variable_by_ontology_term((self._OXMETA, 'membrane_stimulus_current'))
        except KeyError:
            self._logger.info(self._model.name + ' has no membrane_stimulus_current')
            self._is_self_excitatory = len(list(self._model.get_rdf_annotations(subject=self._model.rdf_identity,
                                                predicate=(self._PYCMLMETA, 'is-self-excitatory'), object_='yes'))) > 0
            return None

    def _get_membrane_capacitance(self):
        """ Find membrane_capacitance if the model has it"""
        equation, capacitance_factor = None, 1.0
        # add membrane_capacitance if the model has it
        try:
            # add membrane_capacitance factor
            membrane_capacitance = self._model.get_variable_by_ontology_term((self._OXMETA, "membrane_capacitance"))
            if membrane_capacitance is not None:
                current_units = self._model.units.evaluate_units(membrane_capacitance)
                capacitance_eqs = [eq for eq in self._model.get_equations_for([membrane_capacitance])
                                   if eq.lhs == membrane_capacitance]
                assert len(capacitance_eqs) == 1, 'Expecting exactly 1 defining equation expected'
                equation = capacitance_eqs[0]
                for desired_unit_info in [unit_dict['units'] for unit_dict in self._STIM_UNITS['membrane_capacitance']]:
                    desired_units = self._units.get_unit(desired_unit_info)
                    if current_units.dimensionality == desired_units.dimensionality:
                        capacitance_factor = \
                            self._model.units.get_conversion_factor(from_unit=current_units, to_unit=desired_units)
                        if capacitance_factor != 1.0:
                            warning = 'converting capacitance from ' + str(current_units) + ' to ' + str(desired_units)
                            self._logger.info(warning)
                        break
        except KeyError:
            # no membrane_capacitance
            pass
        return equation, capacitance_factor

    def _get_stimulus(self):
        """ Store the stimulus currents in the model"""
        # get stimulus parameters
        has_stim = True
        stim_param = []
        for tag in self._STIM_METADATA_TAGS:
            try:
                stim_param.append(self._model.get_variable_by_ontology_term((self._OXMETA, tag)))
            except KeyError:
                has_stim = has_stim and self._STIM_METADATA_TAGS[tag]['optional']

        # If we can't use the stimulus tags we can return now
        if not has_stim:
            return [], []

        stim_eq = self.get_equations_for(stim_param, filter_modifiable_parameters_lhs=False)
        return_stim_eqs = []
        for eq in stim_eq:
            key = self._model.get_display_name(eq.lhs, self._OXMETA)
            factor = 1.0
            if key in self._STIM_UNITS:
                current_units = self._model.units.evaluate_units(eq.lhs)
                units = None
                for units_to_try in [self._units.get_unit(unit_dict['units']) for unit_dict in self._STIM_UNITS[key]]:
                    if units_to_try.dimensionality == current_units.dimensionality:
                        units = units_to_try
                        factor = self._model.units.get_conversion_factor(from_unit=current_units, to_unit=units)
                        if factor != 1.0:
                            warning = 'converting ' + str(key) + ' from ' + str(current_units) + ' to ' + str(units)
                            self._logger.info(warning)
                        # apply convrsion rule if we have one
                        if key in self._STIM_CONVERSION_RULES and self._units.format(units) \
                                in self._STIM_CONVERSION_RULES[key]:
                            warning = 'Converting ' + str(key) + ' from ' + str(units) + ' into Chaste units'
                            self._logger.info(warning)
                            # Error check to see if conversion is possible
                            unit_name = self._units.format(units)
                            assert self._STIM_CONVERSION_RULES_ERR_CHECK[key][unit_name]['condition'](self), \
                                self._STIM_CONVERSION_RULES_ERR_CHECK[key][unit_name]['message']
                            # Apply conversion rule
                            units, factor, eq, additional_eqs = \
                                self._STIM_CONVERSION_RULES[key][self._units.format(units)](
                                    self, current_units, factor, eq)
                            return_stim_eqs.extend(additional_eqs)
                            # update units of the converted variable
                        eq.lhs.units = units
            rhs = eq.rhs if factor == 1.0 else factor * eq.rhs
            return_stim_eqs.append(sp.Eq(eq.lhs, rhs))
        # remove duplicates
        return_stim_eqs = list(OrderedDict.fromkeys(return_stim_eqs))
        return stim_param, return_stim_eqs

    def _get_ionic_derivs(self):
        """ Getting the derivatives that define V (self._membrane_voltage_var)"""
        # use the RHS of the ODE defining V
        return [x for x in self._model.get_derivatives() if x.args[0] == self._membrane_voltage_var]

    def _get_equations_for_ionic_vars(self):
        """ Get the equations defining the ionic derivatives"""
        # figure out the currents (by finding variables with the same units as the stimulus)
        # Only equations with the same (lhs) units as the STIMULUS_CURRENT are kept.
        # Also exclude membrane_stimulus_current variable itself, and default_stimulus equations (if model has those)
        # Manually recurse down the equation graph (bfs style) if no currents are found
        equations_for_ionic_vars, desired_units_and_capacitance, stimulus_current_factor = [], None, 1.0
        units_to_try = self._STIM_UNITS['membrane_stimulus_current']
        if self._membrane_stimulus_current is not None:
            membrane_stimulus_units = self._model.units.evaluate_units(self._membrane_stimulus_current)
            units_to_try = \
                [u for u in units_to_try
                 if self._units.get_unit(u['units']).dimensionality == membrane_stimulus_units.dimensionality]

        for unit_cap in units_to_try:
            if len(equations_for_ionic_vars) > 0:
                break
            equations, old_equations = self._ionic_derivs, None
            while len(equations_for_ionic_vars) == 0 and old_equations != equations:
                old_equations = equations
                equations = self.get_equations_for(equations, recurse=False)
                equations_for_ionic_vars = [eq for eq in equations
                                            if ((self._membrane_stimulus_current is None)
                                                or (eq.lhs != self._membrane_stimulus_current
                                                and eq.lhs not in self._stimulus_params))
                                            and self._model.units.evaluate_units(eq.lhs).dimensionality
                                            == self._units.get_unit(unit_cap['units']).dimensionality
                                            and eq.lhs not in self._ionic_derivs]
                equations = [eq.lhs for eq in equations]
            desired_units_and_capacitance = unit_cap.copy()
        if self._membrane_stimulus_current is not None:
            stimulus_current_factor = \
                self._model.units.get_conversion_factor(from_unit=membrane_stimulus_units,
                                                        to_unit=self._units.get_unit(
                                                            desired_units_and_capacitance['units']))
            if stimulus_current_factor != 1.0:
                warning = 'converting stimulus current from ' + str(membrane_stimulus_units) + ' to ' + \
                    str(desired_units_and_capacitance['units'])
                self._logger.info(warning)

        desired_units_and_capacitance['use_capacitance'] = desired_units_and_capacitance['use_capacitance'] \
            and self._membrane_capacitance is not None
        # Reverse topological order is more similar (though not necessarily identical) to pycml
        return equations_for_ionic_vars, desired_units_and_capacitance, stimulus_current_factor

    def _get_extended_equations_for_ionic_vars(self):
        """ Get the equations defining the ionic derivatives and all dependant equations"""

        # create the const double var_chaste_interface__i_ionic = .. equation
        i_ionic_lhs = self._model.add_variable(name='_i_ionic', units=self._units.get_unit('uA_per_cm2'))
        i_ionic_rhs = sp.sympify(0.0, evaluate=False)

        # add i_ionic to interface for printing
        self._in_interface.append(i_ionic_lhs)
        # sum up all lhs * conversion_factor for all ionic equations
        for var in self._equations_for_ionic_vars:
            current_unit = self._model.units.evaluate_units(var.lhs)
            factor = self._model.units.get_conversion_factor(
                from_unit=current_unit, to_unit=self._units.get_unit(self._current_unit_and_capacitance['units']))
            if factor != 1.0:
                warning = 'converting ' + str(var.lhs) + ' in GetIIonic current from ' + str(current_unit) + ' to ' +\
                    str(self._current_unit_and_capacitance['units'])
                self._logger.info(warning)

            i_ionic_rhs = (factor * var.lhs if factor != 1.0 else var.lhs) + i_ionic_rhs

        # check if we need to convert using capacitance
        if self._current_unit_and_capacitance['use_capacitance']:
            div = self._membrane_capacitance_factor * self._membrane_capacitance.lhs \
                if self._membrane_capacitance_factor != 1.0 else self._membrane_capacitance.lhs
            i_ionic_rhs /= div

        # check if we need to convert using _HEARTCONFIG_GETCAPACITANCE
        if self._current_unit_and_capacitance['use_heartconfig_capacitance']:
            i_ionic_rhs *= sp.Function(self._HEARTCONFIG_GETCAPACITANCE, real=True)()

        i_ionic_eq = sp.Eq(i_ionic_lhs, i_ionic_rhs)
        self._model.add_equation(i_ionic_eq)
        self._equations_for_ionic_vars.append(i_ionic_eq)

        # Remove equations where lhs is a modifiable parameter or stimulus vars
        extended_eqs = self._equations_for_ionic_vars
        changed = True
        while changed:
            new_eqs = self.get_equations_for([v.lhs for v in extended_eqs
                                              if v.lhs not in
                                              (self._membrane_stimulus_current,
                                               self._original_membrane_stimulus_current)], recurse=False)
            changed = new_eqs != extended_eqs
            extended_eqs = new_eqs

        # set _membrane_stimulus_current to 0.0
        return [eq if eq.lhs not in (self._membrane_stimulus_current, self._original_membrane_stimulus_current)
                else sp.Eq(eq.lhs, 0.0) for eq in extended_eqs]

    def _get_y_derivatives(self):
        """ Get derivatives for state variables"""
        return sorted(self._model.get_derivatives(),
                      key=lambda state_var: self._state_var_key_order(state_var))

    def _get_derivative_equations(self):
        """ Get equations defining the derivatives including V (self._membrane_voltage_var)"""
        def get_deriv_eqs():
            """ Get equations defining the derivatives"""
            # Remove equations where lhs is a modifiable parameter or default stimulus
            return [eq for eq in self.get_equations_for(self._y_derivatives)
                    if eq.lhs not in self._stimulus_params]

        d_eqs = get_deriv_eqs()
        # If there is a _membrane_stimulus_current set, convert it.
        if self._membrane_stimulus_current is not None:
            negate_stimulus = False
            # loop through equations backwards as derivatives are last
            for i in range(len(d_eqs) - 1, - 1, - 1):
                if isinstance(d_eqs[i].lhs, sp.Derivative):
                    # This is dV/dt
                    # Assign temporary values to variables in order to check the stimulus sign.
                    # This will process defining expressions in a breadth first search until the stimulus
                    # current is found.  Each variable that doesn't have its definitions processed will
                    # be given a value as follows:
                    # - stimulus current = 1
                    # - other currents = 0
                    # - other variables = 1
                    # The stimulus current is then negated from the sign expected by Chaste if evaluating
                    # dV/dt gives a positive value.
                    if d_eqs[i].lhs.args[0] == self._membrane_voltage_var:
                        voltage_rhs = d_eqs[i].rhs
                        variables = list(voltage_rhs.free_symbols)
                        for variable in variables:
                            if self._membrane_stimulus_current != variable:
                                if self._units.get_unit(self._current_unit_and_capacitance['units']).dimensionality == \
                                        self._model.units.evaluate_units(variable).dimensionality:
                                    if isinstance(voltage_rhs, sp.expr.Expr):
                                        voltage_rhs = voltage_rhs.xreplace({variable: 0.0})  # other currents = 0
                                else:
                                    # For other variables see if we need to follow their definitions first
                                    rhs = None
                                    if variable in [eq.lhs for eq in d_eqs]:
                                        rhs = [eq.rhs for eq in d_eqs if eq.lhs == variable][-1]

                                    if rhs is not None and not isinstance(rhs, sp.numbers.Float):
                                        voltage_rhs = voltage_rhs.xreplace({variable: rhs})  # Update definition
                                        variables.extend(rhs.free_symbols)
                                    else:
                                        if isinstance(voltage_rhs, sp.expr.Expr):
                                            voltage_rhs = voltage_rhs.xreplace({variable: 1.0})  # other variables = 1
                        if isinstance(voltage_rhs, sp.expr.Expr):
                            voltage_rhs = voltage_rhs.xreplace({self._membrane_stimulus_current: 1.0})  # stimulus = 1
                        negate_stimulus = voltage_rhs > 0.0

            # Set GetIntracellularAreaStimulus calculaion
            GetIntracellularAreaStimulus = sp.Function('GetIntracellularAreaStimulus', real=True)
            area = GetIntracellularAreaStimulus(self._time_variable)
            if negate_stimulus:
                area = -area

            # add converter equation
            converter_var = self._model.add_variable(name=self._membrane_stimulus_current.name + '_converter',
                                                     units=self._units.get_unit('uA_per_cm2'),
                                                     cmeta_id=None)
            # move metadata tag
            self._model.transfer_cmeta_id(self._membrane_stimulus_current, converter_var)
            # add new equation for converter_var
            self._model.add_equation(sp.Eq(converter_var, area))

            # determine capacitance stuff
            stim_current_eq_rhs = converter_var
            if self._current_unit_and_capacitance['use_capacitance']:
                stim_current_eq_rhs *= self._membrane_capacitance.lhs
                fac = self._membrane_capacitance_factor / self._membrane_stimulus_current_factor
                if fac != 1.0:
                    stim_current_eq_rhs *= fac
            else:
                fac = 1 / self._membrane_stimulus_current_factor
                if fac != 1.0:
                    stim_current_eq_rhs *= fac

            # check if the results needs to be divided by heartconfig_capacitance and add if needed
            if self._current_unit_and_capacitance['use_heartconfig_capacitance']:
                stim_current_eq_rhs /= sp.Function(self._HEARTCONFIG_GETCAPACITANCE, real=True)()

            # Get stimulus defining equation
            eq = [e for e in self._model.equations if e.lhs == self._membrane_stimulus_current][-1]
            # remove old equation
            self._model.remove_equation(eq)
            # add eq self._membrane_stimulus_current = area to model
            self._model.add_equation(sp.Eq(self._membrane_stimulus_current, stim_current_eq_rhs))

            # update self._membrane_stimulus_current
            self._membrane_stimulus_current = self._get_membrane_stimulus_current()

        return get_deriv_eqs()

    def _get_derivative_eqs_excl_voltage(self):
        """ Get equations defining the derivatives excluding V (self._membrane_voltage_var)"""
        # stat with derivatives without voltage and add all equations used
        eqs = []
        deriv_and_eqs = set([deriv for deriv in self._y_derivatives if deriv.args[0] != self._membrane_voltage_var])
        num_derivatives = -1
        while num_derivatives < len(deriv_and_eqs):
            num_derivatives = len(deriv_and_eqs)
            eqs = [eq for eq in self._derivative_equations if eq.lhs in deriv_and_eqs]
            for eq in eqs:
                for s in self._model.find_variables_and_derivatives([eq.rhs]):
                    deriv_and_eqs.add(s)
        return eqs

    def _get_derivative_eqs_voltage(self):
        """ Get equations defining the derivatives for V only (self._membrane_voltage_var)"""
        # start with derivatives for V only and add all equations used
        eqs = []
        derivatives = set([deriv for deriv in self._y_derivatives if deriv.args[0] == self._membrane_voltage_var])
        num_derivatives = -1
        while num_derivatives < len(derivatives):
            num_derivatives = len(derivatives)
            eqs = [eq for eq in self._derivative_equations if eq.lhs in derivatives]
            for eq in eqs:
                for s in self._model.find_variables_and_derivatives([eq.rhs]):
                    derivatives.add(s)
        return eqs

    def _get_derived_quant(self):
        """ Get all derived quantities

        Stimulus currents are ignored and the result is sorted by display name"""
        tagged = self._model.get_variables_by_rdf((self._PYCMLMETA, 'derived-quantity'), 'yes')
        annotated = [q for q in self._model.get_derived_quantities()
                     if self._model.has_ontology_annotation(q, self._OXMETA)]

        return sorted(set(tagged + annotated +
                          [self._membrane_stimulus_current] if self._membrane_stimulus_current is not None else []),
                      key=lambda v: self._model.get_display_name(v, self._OXMETA))

    def _get_derived_quant_eqs(self):
        """ Get the defining equations for derived quantities"""
        return self.get_equations_for(self._derived_quant)

    def _add_printers(self):
        """ Initialises Printers for outputting chaste code. """
        def get_variable_name(s, interface=False):
            """Get the correct variable name based on the variable and whether it should be in the chaste_interface."""
            s_name = str(s).replace('$', '__')

            prefix = 'var_chaste_interface_' if interface else 'var'
            if not s_name.startswith('_'):
                s_name = '_' + s_name
            return prefix + s_name
        # Printer for printing chaste regular variable assignments (var_ prefix)
        # Print variables in interface as var_chaste_interface
        # (state variables, time, lhs of default_stimulus eqs, i_ionic and lhs of y_derivatives)
        # Print modifiable parameters as mParameters[index]
        self._printer = \
            cg.ChastePrinter(lambda variable:
                             get_variable_name(variable, variable in self._in_interface)
                             if variable not in self._modifiable_parameters
                             else self._print_modifiable_parameters(variable),
                             lambda deriv: 'd_dt_chaste_interface_' +
                                           (get_variable_name(deriv.expr)
                                            if isinstance(deriv, sp.Derivative) else get_variable_name(deriv)))

        # Printer for printing variable in comments e.g. for ode system information
        self._name_printer = cg.ChastePrinter(lambda variable: get_variable_name(variable))

    def _print_rhs_with_modifiers(self, eq):
        """ Print modifiable parameters in the correct format for the model type"""
        if eq.lhs in self._modifiers:
            return self._format_modifier(eq.lhs) + '->Calc(' + self._printer.doprint(eq.rhs) + ', '+ self._printer.doprint(self._time_variable) +')'
        return self._printer.doprint(eq.rhs)

    def _print_modifiable_parameters(self, variable):
        """ Print modifiable parameters in the correct format for the model type"""
        return 'mParameters[' + str(self._modifiable_parameters.index(variable)) + ']'

    def _format_modifier(self, var):
        return 'mp_' + self._model.get_display_name(var) + '_modifier'

    def _format_modifiers(self):
        """ Format the modifiers for printing to chaste code"""
        return [{'name': self._model.get_display_name(param),
                 'modifier': self._format_modifier(param)}
                for param in self._modifiers]
    
    def _format_modifiable_parameters(self):
        """ Format the modifiable parameter for printing to chaste code"""
        return [{'units': self._model.units.format(self._model.units.evaluate_units(param)),
                 'comment_name': self._name_printer.doprint(param),
                 'name': self._model.get_display_name(param, self._OXMETA),
                 'initial_value': self._printer.doprint(self._get_initial_value(param))}
                for param in self._modifiable_parameters]

    def _format_state_variables(self):
        """ Get equations defining the derivatives including  V (self._membrane_voltage_var)"""
        def get_range_annotation(subject, annotation_tag):
            """ Get range-low and range-high annotation for to verify state variables. """
            if subject.cmeta_id is not None:
                range_annotation = list(self._model.get_rdf_annotations(subject='#' + subject.cmeta_id,
                                                                        predicate=(self._PYCMLMETA, annotation_tag)))
                assert len(range_annotation) < 2, 'Expecting 0 or 1 range annotation'
                if len(range_annotation) == 1:
                    return float(range_annotation[0][2])
            return ''

        # Get all used variables for eqs for ionic variables to be able to indicate if a state var is used
        ionic_var_variables = set()
        for eq in self._extended_equations_for_ionic_vars:
            ionic_var_variables.update(eq.rhs.free_symbols)

        # Get all used variables for y derivs to be able to indicate if a state var is used
        y_deriv_variables = set()
        for eq in self._derivative_equations:
            y_deriv_variables.update(eq.rhs.free_symbols)

        # Get all used variables for y derivs to be able to indicate if a state var is used
        voltage_deriv_variables = set()
        for eq in self._derivative_eqs_voltage:
            voltage_deriv_variables.update(eq.rhs.free_symbols)

        # Get all used variables for derivatives_excl_voltage to be able to indicate if a state var is used
        deriv_excl_voltage_variables = set()
        for eq in self._derivative_eqs_excl_voltage:
            deriv_excl_voltage_variables.update(eq.rhs.free_symbols)

        # Get all used variables for eqs for derived quantities variables to be able to indicate if a state var is used
        derived_quant_variables = set()
        for eq in self._derived_quant_eqs:
            derived_quant_variables.update(eq.rhs.free_symbols)

        formatted_state_vars = \
            [{'var': self._printer.doprint(var),
              'annotated_var_name': self._model.get_display_name(var, self._OXMETA),
              'initial_value': str(self._get_initial_value(var)),
              'units': self._model.units.format(self._model.units.evaluate_units(var)),
              'in_ionic': var in ionic_var_variables,
              'in_y_deriv': var in y_deriv_variables,
              'in_deriv_excl_voltage': var in deriv_excl_voltage_variables,
              'in_voltage_deriv': var in voltage_deriv_variables,
              'in_derived_quant': var in derived_quant_variables,
              'range_low': get_range_annotation(var, 'range-low'),
              'range_high': get_range_annotation(var, 'range-high'),
              'sympy_var': var,
              'state_var_index': self._state_vars.index(var)}
             for var in self._state_vars]

        use_verify_state_variables = \
            len([eq for eq in formatted_state_vars if eq['range_low'] != '' or eq['range_high'] != '']) > 0
        return formatted_state_vars, use_verify_state_variables

    def _format_default_stimulus(self):
        """ Format eqs for stimulus_current for outputting to chaste code"""
        default_stim = {'equations':
                        [{'lhs': self._printer.doprint(eq.lhs),
                          'rhs': self._print_rhs_with_modifiers(eq),
                          'units': self._model.units.format(self._model.units.evaluate_units(eq.lhs)),
                          'lhs_modifiable': eq.lhs in self._modifiable_parameters}
                         for eq in self._stimulus_equations]}
        for param in self._stimulus_params:
            default_stim[self._model.get_display_name(param, self._OXMETA)] = self._printer.doprint(param)

        return default_stim

    def _format_extended_equations_for_ionic_vars(self):
        """ Format equations and dependant equations ionic derivatives"""
        # Format the state ionic variables
        return [{'lhs': self._printer.doprint(eq.lhs), 'rhs': self._print_rhs_with_modifiers(eq),
                 'units': self._model.units.format(self._model.units.evaluate_units(eq.lhs))}
                for eq in self._extended_equations_for_ionic_vars]

    def _format_y_derivatives(self):
        """ Format y_derivatives for writing to chaste output"""
        self._in_interface.extend(self._y_derivatives)
        return [self._printer.doprint(deriv) for deriv in self._y_derivatives]

    def _format_derivative_equations(self, derivative_equations):
        """Format derivative equations for chaste output"""
        # exclude ionic currents
        return [{'lhs': self._printer.doprint(eq.lhs),
                 'rhs': self._print_rhs_with_modifiers(eq),
                 'sympy_lhs': eq.lhs,
                 'units': self._model.units.format(self._model.units.evaluate_units(eq.lhs)),
                 'in_eqs_excl_voltage': eq in self._derivative_eqs_excl_voltage,
                 'in_membrane_voltage': eq in self._derivative_eqs_voltage,
                 'is_voltage': isinstance(eq.lhs, sp.Derivative) and eq.lhs.args[0] == self._membrane_voltage_var}
                for eq in derivative_equations]

    def _format_free_variable(self):
        """ Format free variable for chaste output"""
        return {'name': self._model.get_display_name(self._time_variable, self._OXMETA),
                'units': self._model.units.format(self._model.units.evaluate_units(self._time_variable)),
                'system_name': self._model.name,
                'var_name': self._printer.doprint(self._time_variable)}

    def _format_system_info(self):
        """ Format general ode system info for chaste output"""
        return [{'name': self._model.get_display_name(var, self._OXMETA),
                 'initial_value': str(self._get_initial_value(var)),
                 'units': self._model.units.format(self._model.units.evaluate_units(var))}
                for var in self._state_vars]

    def _format_named_attributes(self):
        """ Format named attributes for chaste output"""
        named_attributes = []
        named_attrs = self._model.get_rdf_annotations(subject=self._model.rdf_identity,
                                                      predicate=(self._PYCMLMETA, 'named-attribute'))
        for s, p, attr in named_attrs:
            name = self._model.get_rdf_value(subject=attr, predicate=(self._PYCMLMETA, 'name'))
            value = self._model.get_rdf_value(subject=attr, predicate=(self._PYCMLMETA, 'value'))
            named_attributes.append({'name': name, 'value': value})

        return sorted(named_attributes, key=lambda a: a['name'])

    def _format_derived_quant(self):
        return [{'units': self._model.units.format(self._model.units.evaluate_units(quant)),
                 'var': self._printer.doprint(quant),
                 'name': self._model.get_display_name(quant, self._OXMETA)}
                for quant in self._derived_quant]

    def _format_derived_quant_eqs(self):
        """ Format equations for derived quantities based on current settings"""
        return [{'lhs': self._printer.doprint(eq.lhs),
                 'rhs': self._print_rhs_with_modifiers(eq),
                 'sympy_lhs': eq.lhs,
                 'units': self._model.units.format(str(self._model.units.evaluate_units(eq.lhs)))}
                for eq in self._derived_quant_eqs]

    def generate_chaste_code(self):
        """ Generates and stores chaste code"""

        # Generate hpp for model
        template = cg.load_template(self._hpp_template)
        self.generated_hpp = template.render(self._vars_for_template)

        # Generate cpp for model
        template = cg.load_template(self._cpp_template)
        self.generated_cpp = template.render(self._vars_for_template)<|MERGE_RESOLUTION|>--- conflicted
+++ resolved
@@ -135,12 +135,7 @@
         self._cpp_template = ''
 
         self._is_self_excitatory = False
-<<<<<<< HEAD
         self.use_modifiers = kwargs.get('use_modifiers', False)
-        # expose_annotated_variables needs to be one if use_modifiers is used
-        self.expose_annotated_variables = kwargs.get('expose_annotated_variables', False) or self.use_modifiers
-=======
->>>>>>> c129bab7
 
         # Store parameters for future reference
         self._model = model
@@ -328,7 +323,6 @@
             self._logger.info(warning)
             return cytosolic_calcium_concentration
 
-<<<<<<< HEAD
     def _get_modifiers(self):
         """ Get the variables that can be used as modifiers, if us_modifiers is switched on.
 
@@ -336,25 +330,12 @@
         except the stimulus current and time (the free variable)"""
         if not self.use_modifiers:
             return []
-        modifiers = [m for m in self._model.variables() if self._model.has_ontology_annotation(m, self._OXMETA)
-                     and not self._model.get_ontology_terms_by_variable(m, self._OXMETA)[-1].
-                     startswith('membrane_stimulus_current') and not m == self._time_variable]
+        annotated = [q for q in self._model.variables()
+                     if self._model.has_ontology_annotation(q, self._OXMETA)]
+        modifiers = [m for m in annotated if not self._model.get_ontology_terms_by_variable(m, self._OXMETA)[-1].
+                     startswith('membrane_stimulus_current_') and not m == self._time_variable]
         return sorted(modifiers, key=lambda m: self._model.get_display_name(m, self._OXMETA))
 
-    def _get_modifiable_parameters_annotated(self):
-        """ Get the variables annotated in the model as modifiable parameter"""
-        return self._model.get_variables_by_rdf((self._PYCMLMETA, 'modifiable-parameter'), 'yes')
-
-    def _get_modifiable_parameters_exposed(self):
-        """ Get the variables in the model that have exposed annotation and are modifiable parameters
-            (irrespective of any modifiable_parameters tags)"""
-        return [q for q in self._model.variables()
-                if self._model.has_ontology_annotation(q, self._OXMETA)
-                and not self._model.get_ontology_terms_by_variable(q, self._OXMETA)[-1].startswith('membrane_stimulus_current')
-                and q not in self._model.get_derived_quantities()
-                and q not in self._state_vars
-                and not q == self._time_variable]
-=======
     def _get_modifiable_parameters(self):
         """ Get all modifiable parameters, either annotated as such or with other annotation.
 
@@ -362,8 +343,6 @@
         tagged = self._model.get_variables_by_rdf((self._PYCMLMETA, 'modifiable-parameter'), 'yes')
         annotated = [q for q in self._model.variables()
                      if self._model.has_ontology_annotation(q, self._OXMETA)]
->>>>>>> c129bab7
-
         currents = [var for var in annotated if self._model.get_ontology_terms_by_variable(var, self._OXMETA)[-1]
                     .startswith('membrane_stimulus_current')]
 
