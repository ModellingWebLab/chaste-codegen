import os

import pytest
from cellmlmanip import load_model

from chaste_codegen import DATA_DIR, load_model_with_conversions


cellml_folder = os.path.join(DATA_DIR, 'tests', 'cellml')


@pytest.fixture(scope='session')
def s_model():
    return load_model(os.path.join(cellml_folder, 'Shannon2004.cellml'))


@pytest.fixture(scope='session')
def be_model():
    return load_model(os.path.join(cellml_folder, 'beeler_reuter_model_1977.cellml'))


@pytest.fixture(scope='session')
def hh_model():
<<<<<<< HEAD
    model_folder = os.path.join(cellml_folder, 'hodgkin_huxley_squid_axon_model_1952_modified.cellml')
    return load_model_with_conversions(model_folder, fix_singularities=False)
=======
    return load_model_with_conversions(os.path.join(cellml_folder,
                                                    'hodgkin_huxley_squid_axon_model_1952_modified.cellml'))
>>>>>>> 09caf88d
<|MERGE_RESOLUTION|>--- conflicted
+++ resolved
@@ -21,10 +21,5 @@
 
 @pytest.fixture(scope='session')
 def hh_model():
-<<<<<<< HEAD
-    model_folder = os.path.join(cellml_folder, 'hodgkin_huxley_squid_axon_model_1952_modified.cellml')
-    return load_model_with_conversions(model_folder, fix_singularities=False)
-=======
-    return load_model_with_conversions(os.path.join(cellml_folder,
-                                                    'hodgkin_huxley_squid_axon_model_1952_modified.cellml'))
->>>>>>> 09caf88d
+    model_name = os.path.join(cellml_folder, 'hodgkin_huxley_squid_axon_model_1952_modified.cellml')
+    return load_model_with_conversions(model_name, fix_singularities=False)