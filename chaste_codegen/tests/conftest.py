--- conflicted
+++ resolved
@@ -28,12 +28,8 @@
 
 @pytest.fixture(scope='session')
 def hh_model():
-<<<<<<< HEAD
     model_name = os.path.join(cellml_folder, 'hodgkin_huxley_squid_axon_model_1952_modified.cellml')
     return load_model_with_conversions(model_name, fix_singularities=False)
-=======
-    model_name = os.path.join(CELLML_FOLDER, 'hodgkin_huxley_squid_axon_model_1952_modified.cellml')
-    return load_model_with_conversions(model_name)
 
 
 def load_chaste_models(model_types=[], reference_folder='chaste_reference_models'):
@@ -115,5 +111,4 @@
     # Load reference file
     file = get_file_lines(file)
     reference = get_file_lines(reference)
-    assert file == reference
->>>>>>> 1c958ffa
+    assert file == reference