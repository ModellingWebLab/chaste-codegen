import logging
import os
import chaste_codegen as cg
import pytest
import cellmlmanip
import chaste_codegen.tests.chaste_test_utils as test_utils

# Show more logging output
LOGGER = logging.getLogger(__name__)
LOGGER.setLevel(logging.DEBUG)


def pytest_addoption(parser):
    parser.addoption("--name", action="store")


def get_models():
    """ Load all models if they haven't been loaded yet"""
    if not test_utils.models:
        test_utils.models = test_utils.load_chaste_models(model_types=['Normal', 'Opt', 'Cvode'])
    return test_utils.models


def chaste_normal_models():
    """ Load all Normal models"""
    return [model for model in get_models() if model['model_type'] == 'Normal']


def chaste_opt_models():
    """ Load all Opt models"""
    return [model for model in get_models() if model['model_type'] == 'Opt']


@pytest.mark.cronjob
def test_activate_all_models(request):
    """ If we are running the long slow tests load all models from the cronjob_reference_models folder"""
    # Skip if not explicitly set to run cronjob with -m cronjob
    if request.config.option.markexpr != 'cronjob':
        pytest.skip('skipped on this platform: ')
    test_utils.models = test_utils.load_chaste_models(model_types=['Normal', 'Opt', 'Cvode'],
                                                      reference_folder='cronjob_reference_models')


@pytest.mark.cronjob
<<<<<<< HEAD
=======
@pytest.mark.parametrize(('model'), chaste_cvode_models())
def test_Cvode(tmp_path, model):
    """ Check generation of Cvode models against reference"""
    # Note: currently only implemented partia eval
    class_name = 'Cell' + model['model_name_from_file'] + 'FromCellML'
    LOGGER.info('Converting: Cvode: ' + class_name + '\n')
    # Generate chaste code
    chaste_model = cg.CvodeChasteModel(cellmlmanip.load_model(model['model']), model['model_name_from_file'],
                                       class_name=class_name)
    chaste_model.generate_chaste_code()
    # Comprare against referene
    test_utils.compare_model_against_reference('Cvode', chaste_model, tmp_path, model['expected_hpp_path'],
                                               model['expected_cpp_path'])


@pytest.mark.cronjob
>>>>>>> c85c8bd7
@pytest.mark.parametrize(('model'), chaste_normal_models())
def test_Normal(tmp_path, model):
    """ Check generation of Normal models against reference"""
    class_name = 'Cell' + model['model_name_from_file'] + 'FromCellML'
    LOGGER.info('Converting: Normal: ' + class_name + '\n')
    # Generate chaste code
    chaste_model = cg.NormalChasteModel(cellmlmanip.load_model(model['model']), model['model_name_from_file'],
                                        class_name=class_name)
    chaste_model.generate_chaste_code()
    # Comprare against referene
    test_utils.compare_model_against_reference('Normal', chaste_model, tmp_path, model['expected_hpp_path'],
                                               model['expected_cpp_path'])


@pytest.mark.cronjob
@pytest.mark.parametrize(('model'), chaste_opt_models())
def test_Opt(tmp_path, model):
    """ Check generation of Opt models against reference"""
    # Note: currently only implemented partia eval
    class_name = 'Cell' + model['model_name_from_file'] + 'FromCellML'
    LOGGER.info('Converting: Opt: ' + class_name + '\n')
    # Generate chaste code
    chaste_model = cg.OptChasteModel(cellmlmanip.load_model(model['model']), model['model_name_from_file'],
                                     class_name=class_name)
    chaste_model.generate_chaste_code()
    # Comprare against referene
    test_utils.compare_model_against_reference('Opt', chaste_model, tmp_path, model['expected_hpp_path'],
                                               model['expected_cpp_path'])


def test_dymaic_model(tmp_path):
    tmp_path = str(tmp_path)
    LOGGER.info('Converting: Normal Dynamic luo_rudy_1994\n')
    model_file = \
        os.path.join(cg.DATA_DIR, 'tests', 'cellml', 'luo_rudy_1994.cellml')
    chaste_model = cellmlmanip.load_model(model_file)
    chaste_model = cg.NormalChasteModel(chaste_model,
                                        'dynamic_luo_rudy_1994',
                                        class_name='Dynamicluo_rudy_1994FromCellML',
                                        dynamically_loadable=True)
    chaste_model.generate_chaste_code()
    expected_hpp_path = os.path.join(tmp_path, 'dynamic_luo_rudy_1994.hpp')
    expected_cpp_path = os.path.join(tmp_path, 'dynamic_luo_rudy_1994.cpp')
    # Comprare against referene
    test_utils.compare_model_against_reference('Normal', chaste_model, tmp_path, expected_hpp_path,
                                               expected_cpp_path)


def test_expose_annotated_variables(tmp_path):
    tmp_path = str(tmp_path)
    LOGGER.info('Testing expose_annotated_variables option\n')
    model_file = \
        os.path.join(cg.DATA_DIR, 'tests', 'cellml', 'aslanidi_model_2009.cellml')
    chaste_model = cellmlmanip.load_model(model_file)

    chaste_model = cg.NormalChasteModel(chaste_model,
                                        'expose_annotated_variables_cellaslanidi_model_2009',
                                        class_name='Cellaslanidi_model_2009FromCellML',
                                        expose_annotated_variables=True)

    chaste_model.generate_chaste_code()
    expected_hpp_path = os.path.join(tmp_path, 'expose_annotated_variables_cellaslanidi_model_2009.hpp')
    expected_cpp_path = os.path.join(tmp_path, 'expose_annotated_variables_cellaslanidi_model_2009.cpp')
    # Comprare against referene
    test_utils.compare_model_against_reference('Normal', chaste_model, tmp_path,
                                               expected_hpp_path, expected_cpp_path)


def test_missing_capacitance(tmp_path):
    tmp_path = str(tmp_path)
    LOGGER.info('Testing missing capacitance\n')
    model_file = \
        os.path.join(cg.DATA_DIR, 'tests', 'cellml', 'pandit_model_2001_epi_old_no_capacitance.cellml')
    chaste_model = cellmlmanip.load_model(model_file)

    with pytest.raises(AssertionError) as error:
        chaste_model = cg.NormalChasteModel(chaste_model,
                                            'pandit_model_2001_epi_old_no_capacitance',
                                            class_name='pandit_model_2001_epi_old_no_capacitance')
    assert str(error.value) == \
        'Membrane capacitance is required to be able to apply conversion to stimulus current!'


def test_wrong_units_time(capsys, tmp_path):
    tmp_path = str(tmp_path)
    LOGGER.info('Testing wrong units for time\n')
    model_file = \
        os.path.join(cg.DATA_DIR, 'tests', 'cellml', 'test_wrong_units_time_odes.cellml')
    chaste_model = cellmlmanip.load_model(model_file)

    with pytest.raises(AssertionError) as error:
        chaste_model = cg.NormalChasteModel(chaste_model,
                                            'test_wrong_units_time_odes',
                                            class_name='test_wrong_units_time_odes')
    warning = 'Incorrect definition of time variable (time needs to be dimensionally equivalent to second)'
    assert str(error.value) == warning


def test_wrong_units_voltage(capsys, tmp_path):
    tmp_path = str(tmp_path)
    LOGGER.info('Testing wrong units for time\n')
    model_file = \
        os.path.join(cg.DATA_DIR, 'tests', 'cellml', 'test_wrong_units_voltage.cellml')
    chaste_model = cellmlmanip.load_model(model_file)

    with pytest.raises(AssertionError) as error:
        chaste_model = cg.NormalChasteModel(chaste_model,
                                            'test_wrong_units_voltage',
                                            class_name='test_wrong_units_voltage')
    warning = \
        'Incorrect definition of membrane_voltage variable '\
        '(units of membrane_voltage needs to be dimensionally equivalent to Volt)'
    assert str(error.value) == warning<|MERGE_RESOLUTION|>--- conflicted
+++ resolved
@@ -42,25 +42,6 @@
 
 
 @pytest.mark.cronjob
-<<<<<<< HEAD
-=======
-@pytest.mark.parametrize(('model'), chaste_cvode_models())
-def test_Cvode(tmp_path, model):
-    """ Check generation of Cvode models against reference"""
-    # Note: currently only implemented partia eval
-    class_name = 'Cell' + model['model_name_from_file'] + 'FromCellML'
-    LOGGER.info('Converting: Cvode: ' + class_name + '\n')
-    # Generate chaste code
-    chaste_model = cg.CvodeChasteModel(cellmlmanip.load_model(model['model']), model['model_name_from_file'],
-                                       class_name=class_name)
-    chaste_model.generate_chaste_code()
-    # Comprare against referene
-    test_utils.compare_model_against_reference('Cvode', chaste_model, tmp_path, model['expected_hpp_path'],
-                                               model['expected_cpp_path'])
-
-
-@pytest.mark.cronjob
->>>>>>> c85c8bd7
 @pytest.mark.parametrize(('model'), chaste_normal_models())
 def test_Normal(tmp_path, model):
     """ Check generation of Normal models against reference"""
