--- conflicted
+++ resolved
@@ -35,10 +35,6 @@
 ## Documentation
 API documentation explaining how to use cellmlmanip can be found on [readthedocs](https://chaste_codegen.readthedocs.io/en/latest)
 
+
 ## Contributing
-
-<<<<<<< HEAD
-
-=======
->>>>>>> 53657a4d
 For guidelines on contributing to `chaste_codegen`, please see [CONTRIBUTING.md](CONTRIBUTING.md).