# (unreleased)
<<<<<<< HEAD
- Added an automatic fix for removable singularities in GHK equations (which can be switched off with --skip-ingularity-fixes). In the process, expressions that trivially evaluate to 0 are replaced by 0
  See for more details appendix B in: Johnstone, R. H. (2018). Uncertainty characterisation in action potential modelling for cardiac drug safety [PhD thesis]. University of Oxford. https://ora.ox.ac.uk/objects/uuid:0a28829c-828d-4641-bfb0-11193ef47195
- For lookup tables prevented expressions of the form 1 / A from being added, instead adding A. 1 / A type expressions were causing issues, when A is 0. While many caes have a piecewise to prevent hissing this case, lookup table interpolation might cause issues.
- Updated the way BackwardEuler models are calculated, to allow the jacobian to be taken into consideraion for lookup tables.
=======
- For lookup tables prevented expressions of the form 1 / A from being added, instead adding A. 1 / A type expressions were causing issues, when A is 0. While many cases have a piecewise to prevent hissing this case, lookup table interpolation might cause issues.
- Updated the way BackwardEuler models are calculated, to allow the jacobian to be taken into consideration for lookup tables.
>>>>>>> 15cb8a33
- Fixed a bug with BackwardEuler models where jacobian common term equations (e.g. var_x0) ended up in lookup tables.

# Release 0.5.4
- Fixed sympy deprecation warning when using sympy 1.7 and bumped cellmlmanip recuirement up to ensure sympy 1.7 compatibility
- Improved support for secondary trigonometric functions such as sec and acoth.
- When used with Cellmlmanip version 0.2.2+ an improved printing of devisions is used. For example `1 / (1/cos(x))` now gets rendered as `cos(x)` whereas previously it would be `1 / 1 / cos(x)` giving the incorrect result. An side effcet of the change is that powers of formulas get extra brackets e.g. `pow((1 / x), 2)`.
- chaste_codegen uses placeholder functions for some common maths functions like exp, in order to delay evaluation till the point where the code is written. For programmers using chaste_codegen as a library, there now is a function called `subs_math_func_placeholders` which can be used on any sympy expression to substitute these placeholders.
  E.g.
  ```
  >> expr
  2.0 * exp_(V)
  >> subs_math_func_placeholders(expr)
  2.0 * exp(V)```

# Release 0.5.3
- Added an additional error messages if cellml files can't be loaded and a warning if a lookup table is specified for a tag not present in the model.

# Release 0.5.2
- Error messages have been improved, especially for errors caused by invalid or missing metadata.

# Release 0.5.1
- Corrected usage mentioned in the readme

# Release 0.5.0
- Now implements lookup tables.
- Multiplication equations x * y * y now have 1.0 terms removed in a way that works more generically.

# Release 0.4.1
- Now outputs sqrt(x) instead of pow(x, 0.5).

# Release 0.4.0
- This release explicitly adds versions for dependencies, rather than leaving it up to the cellmlmanip and Jinja2 packages. Versions are semi-strict allowing for minor updates (which should not break compatibility).
- This release contains a bug fix with regards to the stimulus sign, which was calculated incorrectly when the stimulus equation had been changed due to unit conversions.
- The model type displayed in the header of generated files has been fixed and now displays correctly (instead of always displaying 'normal')

# Release 0.3.0
- This release includes the required ontology ttl files in the release itself.
- Removed test data from release package to save space.

# Release 0.2.0
- The command line interface now allows generating multiple model types in one go.
- The command line interface now has a --show-outputs option
- Some command line argument names have changed to more closely match what pycml used to use, command line arguments are not backwards compatible with release 0.1.0
- An issue with generating modifiers that are also parameters has been fixed, by generating the modifier in situ if it doesn't have a defining equation.
- An issue with GetIIonic where the sign of the equations was incorrect has been fixed by analysing the equation before any unit conversion has taken place.

# Release 0.1.0
Initial release of chaste_codegen<|MERGE_RESOLUTION|>--- conflicted
+++ resolved
@@ -1,13 +1,19 @@
 # (unreleased)
-<<<<<<< HEAD
-- Added an automatic fix for removable singularities in GHK equations (which can be switched off with --skip-ingularity-fixes). In the process, expressions that trivially evaluate to 0 are replaced by 0
+- Added an automatic fix for removable singularities in GHK equations (which can be switched off with --skip-ingularity-fixes). In the process, expressions that trivially evaluate to 0 are replaced by 0.
+  The process looks for equations of any of the following forms, where U is a function of V:
+  - `U / (exp(U) - 1.0)`
+  - `U / (1.0 + exp(U))`
+  - `(exp(U) - 1.0) / U`
+  - `(1.0 + exp(U)) / U`  
+  It replaces these with a piecewise 1e-7 either side of U==0 drawing a stright line in the region.
+  For example `(V + 5)/(exp(V + 5) - 1)` becomes `((fabs(-V - 5.0000000000000000) < fabs(-4.9999999000000000 / 2 - -5.0000001000000000 / 2)) ? ((-5.0000001000000000 + 5.0) / (-1.0 + exp(-5.0000001000000000 + 5.0)) + (--5.0000001000000000 + V) * ((-4.9999999000000000 + 5.0) / (-1.0 + exp(-4.9999999000000000 + 5.0)) - (-5.0000001000000000 + 5.0) / (-1.0 + exp(-5.0000001000000000 + 5.0))) / (--5.0000001000000000 - 4.9999999000000000)) : ((5.0 + V) / (-1.0 + exp(5.0 + V))))`
+  
+  (2*V+1)/(-1 + exp((V+1))
+(False, _1*(_V - (-_5 - log(_6.2))/_2)/(_1 + exp_(_2*_V + _5)))
+  
   See for more details appendix B in: Johnstone, R. H. (2018). Uncertainty characterisation in action potential modelling for cardiac drug safety [PhD thesis]. University of Oxford. https://ora.ox.ac.uk/objects/uuid:0a28829c-828d-4641-bfb0-11193ef47195
-- For lookup tables prevented expressions of the form 1 / A from being added, instead adding A. 1 / A type expressions were causing issues, when A is 0. While many caes have a piecewise to prevent hissing this case, lookup table interpolation might cause issues.
-- Updated the way BackwardEuler models are calculated, to allow the jacobian to be taken into consideraion for lookup tables.
-=======
 - For lookup tables prevented expressions of the form 1 / A from being added, instead adding A. 1 / A type expressions were causing issues, when A is 0. While many cases have a piecewise to prevent hissing this case, lookup table interpolation might cause issues.
 - Updated the way BackwardEuler models are calculated, to allow the jacobian to be taken into consideration for lookup tables.
->>>>>>> 15cb8a33
 - Fixed a bug with BackwardEuler models where jacobian common term equations (e.g. var_x0) ended up in lookup tables.
 
 # Release 0.5.4
