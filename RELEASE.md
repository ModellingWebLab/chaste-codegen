<<<<<<< HEAD
# Release 0.5.0
- Now implements lookup tables

# Release 0.4.1
- Now outputs sqrt(x) instead of pow(x, 0.5)
=======
# Release 0.4.1
- Now outputs sqrt(x) instead of pow(x, 0.5).
>>>>>>> 64136c01

# Release 0.4.0
- This release explicitly adds versions for dependencies, rather than leaving it up to the cellmlmanip and Jinja2 packages. Versions are semi-strict allowing for minor updates (which should not break compatibility).
- This release contains a bug fix with regards to the stimulus sign, which was calculated incorrectly when the stimulus equation had been changed due to unit conversions.
- The model type displayed in the header of generated files has been fixed and now displays correctly (instead of always displaying 'normal')

# Release 0.3.0
- This release includes the required ontology ttl files in the release itself.
- Removed test data from release package to save space.

# Release 0.2.0
- The command line interface now allows generating multiple model types in one go.
- The command line interface now has a --show-outputs option
- Some command line argument names have changed to more closely match what pycml used to use, command line arguments are not backwards compatible with release 0.1.0
- An issue with generating modifiers that are also parameters has been fixed, by generating the modifier in situ if it doesn't have a defining equation.
- An issue with GetIIonic where the sign of the equations was incorrect has been fixed by analysing the equation before any unit conversion has taken place.

# Release 0.1.0
Initial release of chaste_codegen<|MERGE_RESOLUTION|>--- conflicted
+++ resolved
@@ -1,13 +1,8 @@
-<<<<<<< HEAD
 # Release 0.5.0
-- Now implements lookup tables
+- Now implements lookup tables.
 
 # Release 0.4.1
-- Now outputs sqrt(x) instead of pow(x, 0.5)
-=======
-# Release 0.4.1
 - Now outputs sqrt(x) instead of pow(x, 0.5).
->>>>>>> 64136c01
 
 # Release 0.4.0
 - This release explicitly adds versions for dependencies, rather than leaving it up to the cellmlmanip and Jinja2 packages. Versions are semi-strict allowing for minor updates (which should not break compatibility).
