--- conflicted
+++ resolved
@@ -1,11 +1,9 @@
 # (unreleased)
-<<<<<<< HEAD
-- Added singularity anaysis / fixes
-=======
+- Added an automatic fix for removable singularities in GHK equations (which can be switched off with --skip-ingularity-fixes). In the process, expressions that trivially evaluate to 0 are replaced by 0
+  See for more details appendix B in: Johnstone, R. H. (2018). Uncertainty characterisation in action potential modelling for cardiac drug safety [PhD thesis]. University of Oxford. https://ora.ox.ac.uk/objects/uuid:0a28829c-828d-4641-bfb0-11193ef47195
 - For lookup tables prevented expressions of the form 1 / A from being added, instead adding A. 1 / A type expressions were causing issues, when A is 0. While many caes have a piecewise to prevent hissing this case, lookup table interpolation might cause issues.
 - Updated the way BackwardEuler models are calculated, to allow the jacobian to be taken into consideraion for lookup tables.
 - Fixed a bug with BackwardEuler models where jacobian common term equations (e.g. var_x0) ended up in lookup tables.
->>>>>>> bdb3611e
 
 # Release 0.5.4
 - Fixed sympy deprecation warning when using sympy 1.7 and bumped cellmlmanip recuirement up to ensure sympy 1.7 compatibility
