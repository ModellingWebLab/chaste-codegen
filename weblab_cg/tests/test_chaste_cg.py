--- conflicted
+++ resolved
@@ -17,11 +17,7 @@
     config.addinivalue_line(
         'markers', 'env(chaste): tests specific for chaste code gen, exclude these with pytest -m "not chaste"'
     )
-
-<<<<<<< HEAD
-=======
-
->>>>>>> 09427eea
+    
 def model_types():
     return ['Normal']
 
@@ -65,11 +61,7 @@
 
             assert expected_hpp == generated_hpp
             assert expected_cpp == generated_cpp
-<<<<<<< HEAD
-            
-=======
 
->>>>>>> 09427eea
     @pytest.mark.chaste
     def test_generate_dymaic_chaste_model(self, tmp_path):
         tmp_path = str(tmp_path)
